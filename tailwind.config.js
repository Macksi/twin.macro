<<<<<<< HEAD
module.exports = {
  theme: {
    extend: {
      fontWeight: {
        customFontWeightAsString: '700',
        // Tailwind accepts numbers in configuration as well
        // https://tailwindcss.com/docs/font-weight#font-weights
        customFontWeightAsNumber: 800
      }
    }
  }
=======
// Used for tests (see '/__fixtures__/-plugins.js')
module.exports = {
  theme: {
    extend: {}
  },
  plugins: [
    function({ addUtilities, theme }) {
      const newUtilities = {
        '.type-sm': {
          fontSize: theme('fontSize.sm'),
          fontWeight: theme('fontWeight.medium'),
          lineHeight: theme('lineHeight.tight')
        }
      }
      addUtilities(newUtilities)
    }
  ]
>>>>>>> 925152ca
}<|MERGE_RESOLUTION|>--- conflicted
+++ resolved
@@ -1,4 +1,4 @@
-<<<<<<< HEAD
+// Used for tests (see '/__fixtures__/-plugins.js')
 module.exports = {
   theme: {
     extend: {
@@ -9,12 +9,6 @@
         customFontWeightAsNumber: 800
       }
     }
-  }
-=======
-// Used for tests (see '/__fixtures__/-plugins.js')
-module.exports = {
-  theme: {
-    extend: {}
   },
   plugins: [
     function({ addUtilities, theme }) {
@@ -28,5 +22,4 @@
       addUtilities(newUtilities)
     }
   ]
->>>>>>> 925152ca
 }