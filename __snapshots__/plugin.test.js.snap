// Jest Snapshot v1, https://goo.gl/fbAQLP

exports[`twin.macro -general.js: -general.js 1`] = `

import tw from './macro'

const styles = tw\`uppercase\`
const Box = tw.div\`text-red-500\`
const BoxExtended = tw(Box)\`bg-blue-500\`

// Media queries

const MediaProperty = tw\`lg:uppercase\`
const MediaColorProperty = tw.div\`lg:text-red-500\`
const ElementMediaColorProperty = tw(Box2)\`lg:bg-blue-500\`

// Important

const Important = tw\`lg:uppercase!\`
const MediaImportant = tw.div\`lg:text-red-500!\`
const ElementMediaImportant = tw(Box3)\`lg:bg-blue-500!\`

const PlaceholderImportant = tw.input\`placeholder-text-red-500!\`
const StateImportant = tw.input\`hover:text-red-500!\`
const StatePlaceholderImportant = tw.input\`hover:placeholder-text-red-500!\`
const StateStatePlaceholderImportant = tw.input\`active:hover:placeholder-text-red-500!\`
const StateMultiplePropertiesImportant = tw.input\`hover:truncate!\`
const MediaStateMultiplePropertiesImportant = tw.input\`lg:hover:truncate!\`
const ElementMediaStateMultiplePropertiesImportant = tw(
  Box3
)\`lg:hover:truncate!\`

const JsxPlaceholder = () => <input tw="placeholder-text-red-500" />
const JsxPlaceholderImportant = () => <input tw="placeholder-text-red-500!" />

      ↓ ↓ ↓ ↓ ↓ ↓

import _styled from '@emotion/styled'
const styles = {
  textTransform: 'uppercase',
}

const Box = _styled.div({
  color: '#f56565',
})

const BoxExtended = _styled(Box)({
  backgroundColor: '#4299e1',
}) // Media queries

const MediaProperty = {
  '@media (min-width: 1024px)': {
    textTransform: 'uppercase',
  },
}

const MediaColorProperty = _styled.div({
  '@media (min-width: 1024px)': {
    color: '#f56565',
  },
})

const ElementMediaColorProperty = _styled(Box2)({
  '@media (min-width: 1024px)': {
    backgroundColor: '#4299e1',
  },
}) // Important

const Important = {
  '@media (min-width: 1024px)': {
    textTransform: 'uppercase !important',
  },
}

const MediaImportant = _styled.div({
  '@media (min-width: 1024px)': {
    color: '#f56565 !important',
  },
})

const ElementMediaImportant = _styled(Box3)({
  '@media (min-width: 1024px)': {
    backgroundColor: '#4299e1 !important',
  },
})

const PlaceholderImportant = _styled.input({
  '::placeholder': {
    color: '#f56565 !important'
  }
})

const StateImportant = _styled.input({
  ':hover': {
    color: '#f56565 !important'
  }
})

const StatePlaceholderImportant = _styled.input({
  ':hover': {
    '::placeholder': {
      color: '#f56565 !important'
    }
  }
})

const StateStatePlaceholderImportant = _styled.input({
  ':active': {
    ':hover': {
      '::placeholder': {
        color: '#f56565 !important'
      }
    }
  }
})

const StateMultiplePropertiesImportant = _styled.input({
  ':hover': {
    overflow: 'hidden !important',
    textOverflow: 'ellipsis !important',
    whiteSpace: 'nowrap !important'
  }
})

const MediaStateMultiplePropertiesImportant = _styled.input({
  '@media (min-width: 1024px)': {
    ':hover': {
      overflow: 'hidden !important',
      textOverflow: 'ellipsis !important',
      whiteSpace: 'nowrap !important'
    }
  }
})

const ElementMediaStateMultiplePropertiesImportant = _styled(Box3)({
  '@media (min-width: 1024px)': {
    ':hover': {
      overflow: 'hidden !important',
      textOverflow: 'ellipsis !important',
      whiteSpace: 'nowrap !important'
    }
  }
})

const JsxPlaceholder = () => (
  <input
    css={{
      '::placeholder': {
        color: '#f56565'
      }
    }}
  />
)

const JsxPlaceholderImportant = () => (
  <input
    css={{
      '::placeholder': {
        color: '#f56565 !important'
      }
    }}
  />
)


`;

exports[`twin.macro -ordering.js: -ordering.js 1`] = `

import tw from './macro'

// This tests the screens end up in the order they are defined in the config

tw.div\`xl:bg-red-500 lg:bg-blue-500 bg-green-500 fill-current md:bg-pink-500 sm:bg-orange-500 sm:text-yellow-500 hidden\`

      ↓ ↓ ↓ ↓ ↓ ↓

import _styled from '@emotion/styled'

// This tests the screens end up in the order they are defined in the config
_styled.div({
  backgroundColor: '#48bb78',
  fill: 'currentColor',
  display: 'none',
  '@media (min-width: 640px)': {
    backgroundColor: '#ed8936',
    color: '#ecc94b',
  },
  '@media (min-width: 768px)': {
    backgroundColor: '#ed64a6',
  },
  '@media (min-width: 1024px)': {
    backgroundColor: '#4299e1',
  },
  '@media (min-width: 1280px)': {
    backgroundColor: '#f56565',
  },
})


`;

exports[`twin.macro -plugins.js: -plugins.js 1`] = `

import tw from './macro'

// Tailwind plugin tests

tw\`type-sm\`

      ↓ ↓ ↓ ↓ ↓ ↓

// Tailwind plugin tests
;({
  'font-size': '0.875rem',
  'font-weight': '500',
  'line-height': '1.25',
})


`;

exports[`twin.macro -prop.js: -prop.js 1`] = `

import tw from './macro'

const Component1 = () => <div tw="uppercase" />

const Component2 = () => <div css={{ display: 'flex' }} tw="uppercase" />

const Component3 = () => <div css={[{ display: 'flex' }]} tw="uppercase" />

      ↓ ↓ ↓ ↓ ↓ ↓

const Component1 = () => (
  <div
    css={{
      textTransform: 'uppercase',
    }}
  />
)

const Component2 = () => (
  <div
    css={[
      {
        display: 'flex',
      },
      {
        textTransform: 'uppercase',
      },
    ]}
  />
)

const Component3 = () => (
  <div
    css={[
      {
        display: 'flex',
      },
      {
        textTransform: 'uppercase',
      },
    ]}
  />
)


`;

exports[`twin.macro -variants.js: -variants.js 1`] = `

import tw from './macro'

// Test all variants

tw\`group-hover:bg-red-500\`
tw\`focus-within:bg-red-500\`
tw\`first:bg-red-500\`
tw\`last:bg-red-500\`
tw\`odd:bg-red-500\`
tw\`even:bg-red-500\`
tw\`hover:bg-red-500\`
tw\`focus:bg-red-500\`
tw\`active:bg-red-500\`
tw\`visited:bg-red-500\`
tw\`disabled:bg-red-500\`

// Native to Twin

tw\`hocus:bg-red-500\`
tw\`before:bg-red-500\`
tw\`after:bg-red-500\`

      ↓ ↓ ↓ ↓ ↓ ↓

// Test all variants
;({
  '.group:hover &': {
    backgroundColor: '#f56565',
  },
})
;({
  ':focus-within': {
    backgroundColor: '#f56565',
  },
})
;({
  ':first-child': {
    backgroundColor: '#f56565',
  },
})
;({
  ':last-child': {
    backgroundColor: '#f56565',
  },
})
;({
  ':nth-child(odd)': {
    backgroundColor: '#f56565',
  },
})
;({
  ':nth-child(even)': {
    backgroundColor: '#f56565',
  },
})
;({
  ':hover': {
    backgroundColor: '#f56565',
  },
})
;({
  ':focus': {
    backgroundColor: '#f56565',
  },
})
;({
  ':active': {
    backgroundColor: '#f56565',
  },
})
;({
  ':visited': {
    backgroundColor: '#f56565',
  },
})
;({
  ':disabled': {
    backgroundColor: '#f56565',
  },
}) // Native to Twin

;({
  ':hover, :focus': {
    backgroundColor: '#f56565',
  },
})
;({
  ':before': {
    backgroundColor: '#f56565',
  },
})
;({
  ':after': {
    backgroundColor: '#f56565',
  },
})


`;

exports[`twin.macro accessibility.js: accessibility.js 1`] = `

import tw from './macro'

// https://tailwindcss.com/docs/screen-readers
tw\`sr-only\`
tw\`not-sr-only\`

      ↓ ↓ ↓ ↓ ↓ ↓

// https://tailwindcss.com/docs/screen-readers
;({
  position: 'absolute',
  width: '1px',
  height: '1px',
  padding: '0',
  margin: '-1px',
  overflow: 'hidden',
  clip: 'rect(0, 0, 0, 0)',
  whiteSpace: 'nowrap',
  borderWidth: '0',
})
;({
  position: 'static',
  width: 'auto',
  height: 'auto',
  padding: '0',
  margin: '0',
  overflow: 'visible',
  clip: 'auto',
  whiteSpace: 'normal',
})


`;

exports[`twin.macro backgrounds.js: backgrounds.js 1`] = `

import tw from './macro'

// https://tailwindcss.com/docs/background-attachment
tw\`bg-fixed\`
tw\`bg-local\`
tw\`bg-scroll\`

// https://tailwindcss.com/docs/background-color
tw\`bg-transparent\`
tw\`bg-black\`
tw\`bg-white\`
tw\`bg-gray-100\`
tw\`bg-gray-200\`
tw\`bg-gray-300\`
tw\`bg-gray-400\`
tw\`bg-gray-500\`
tw\`bg-gray-600\`
tw\`bg-gray-700\`
tw\`bg-gray-800\`
tw\`bg-gray-900\`
tw\`bg-red-100\`
tw\`bg-red-200\`
tw\`bg-red-300\`
tw\`bg-red-400\`
tw\`bg-red-500\`
tw\`bg-red-600\`
tw\`bg-red-700\`
tw\`bg-red-800\`
tw\`bg-red-900\`
tw\`bg-orange-100\`
tw\`bg-orange-200\`
tw\`bg-orange-300\`
tw\`bg-orange-400\`
tw\`bg-orange-500\`
tw\`bg-orange-600\`
tw\`bg-orange-700\`
tw\`bg-orange-800\`
tw\`bg-orange-900\`
tw\`bg-yellow-100\`
tw\`bg-yellow-200\`
tw\`bg-yellow-300\`
tw\`bg-yellow-400\`
tw\`bg-yellow-500\`
tw\`bg-yellow-600\`
tw\`bg-yellow-700\`
tw\`bg-yellow-800\`
tw\`bg-yellow-900\`
tw\`bg-green-100\`
tw\`bg-green-200\`
tw\`bg-green-300\`
tw\`bg-green-400\`
tw\`bg-green-500\`
tw\`bg-green-600\`
tw\`bg-green-700\`
tw\`bg-green-800\`
tw\`bg-green-900\`
tw\`bg-teal-100\`
tw\`bg-teal-200\`
tw\`bg-teal-300\`
tw\`bg-teal-400\`
tw\`bg-teal-500\`
tw\`bg-teal-600\`
tw\`bg-teal-700\`
tw\`bg-teal-800\`
tw\`bg-teal-900\`
tw\`bg-blue-100\`
tw\`bg-blue-200\`
tw\`bg-blue-300\`
tw\`bg-blue-400\`
tw\`bg-blue-500\`
tw\`bg-blue-600\`
tw\`bg-blue-700\`
tw\`bg-blue-800\`
tw\`bg-blue-900\`
tw\`bg-indigo-100\`
tw\`bg-indigo-200\`
tw\`bg-indigo-300\`
tw\`bg-indigo-400\`
tw\`bg-indigo-500\`
tw\`bg-indigo-600\`
tw\`bg-indigo-700\`
tw\`bg-indigo-800\`
tw\`bg-indigo-900\`
tw\`bg-purple-100\`
tw\`bg-purple-200\`
tw\`bg-purple-300\`
tw\`bg-purple-400\`
tw\`bg-purple-500\`
tw\`bg-purple-600\`
tw\`bg-purple-700\`
tw\`bg-purple-800\`
tw\`bg-purple-900\`
tw\`bg-pink-100\`
tw\`bg-pink-200\`
tw\`bg-pink-300\`
tw\`bg-pink-400\`
tw\`bg-pink-500\`
tw\`bg-pink-600\`
tw\`bg-pink-700\`
tw\`bg-pink-800\`
tw\`bg-pink-900\`

// https://tailwindcss.com/docs/background-position
tw\`bg-bottom\`
tw\`bg-center\`
tw\`bg-left\`
tw\`bg-left-bottom\`
tw\`bg-left-top\`
tw\`bg-right\`
tw\`bg-right-bottom\`
tw\`bg-right-top\`
tw\`bg-top\`

// https://tailwindcss.com/docs/background-repeat
tw\`bg-repeat\`
tw\`bg-no-repeat\`
tw\`bg-repeat-x\`
tw\`bg-repeat-y\`
tw\`bg-repeat-round\`
tw\`bg-repeat-space\`

// https://tailwindcss.com/docs/background-size
tw\`bg-auto\`
tw\`bg-cover\`
tw\`bg-contain\`

// https://tailwindcss.com/docs/border-color
tw\`border-transparent\`
tw\`border-black\`
tw\`border-white\`
tw\`border-gray-100\`
tw\`border-gray-200\`
tw\`border-gray-300\`
tw\`border-gray-400\`
tw\`border-gray-500\`
tw\`border-gray-600\`
tw\`border-gray-700\`
tw\`border-gray-800\`
tw\`border-gray-900\`
tw\`border-red-100\`
tw\`border-red-200\`
tw\`border-red-300\`
tw\`border-red-400\`
tw\`border-red-500\`
tw\`border-red-600\`
tw\`border-red-700\`
tw\`border-red-800\`
tw\`border-red-900\`
tw\`border-orange-100\`
tw\`border-orange-200\`
tw\`border-orange-300\`
tw\`border-orange-400\`
tw\`border-orange-500\`
tw\`border-orange-600\`
tw\`border-orange-700\`
tw\`border-orange-800\`
tw\`border-orange-900\`
tw\`border-yellow-100\`
tw\`border-yellow-200\`
tw\`border-yellow-300\`
tw\`border-yellow-400\`
tw\`border-yellow-500\`
tw\`border-yellow-600\`
tw\`border-yellow-700\`
tw\`border-yellow-800\`
tw\`border-yellow-900\`
tw\`border-green-100\`
tw\`border-green-200\`
tw\`border-green-300\`
tw\`border-green-400\`
tw\`border-green-500\`
tw\`border-green-600\`
tw\`border-green-700\`
tw\`border-green-800\`
tw\`border-green-900\`
tw\`border-teal-100\`
tw\`border-teal-200\`
tw\`border-teal-300\`
tw\`border-teal-400\`
tw\`border-teal-500\`
tw\`border-teal-600\`
tw\`border-teal-700\`
tw\`border-teal-800\`
tw\`border-teal-900\`
tw\`border-blue-100\`
tw\`border-blue-200\`
tw\`border-blue-300\`
tw\`border-blue-400\`
tw\`border-blue-500\`
tw\`border-blue-600\`
tw\`border-blue-700\`
tw\`border-blue-800\`
tw\`border-blue-900\`
tw\`border-indigo-100\`
tw\`border-indigo-200\`
tw\`border-indigo-300\`
tw\`border-indigo-400\`
tw\`border-indigo-500\`
tw\`border-indigo-600\`
tw\`border-indigo-700\`
tw\`border-indigo-800\`
tw\`border-indigo-900\`
tw\`border-purple-100\`
tw\`border-purple-200\`
tw\`border-purple-300\`
tw\`border-purple-400\`
tw\`border-purple-500\`
tw\`border-purple-600\`
tw\`border-purple-700\`
tw\`border-purple-800\`
tw\`border-purple-900\`
tw\`border-pink-100\`
tw\`border-pink-200\`
tw\`border-pink-300\`
tw\`border-pink-400\`
tw\`border-pink-500\`
tw\`border-pink-600\`
tw\`border-pink-700\`
tw\`border-pink-800\`
tw\`border-pink-900\`

// https://tailwindcss.com/docs/border-style
tw\`border-solid\`
tw\`border-dashed\`
tw\`border-dotted\`
tw\`border-double\`
tw\`border-none\`

// https://tailwindcss.com/docs/border-width
tw\`border\`
tw\`border-0\`
tw\`border-2\`
tw\`border-4\`
tw\`border-8\`
tw\`border-t\`
tw\`border-r\`
tw\`border-b\`
tw\`border-l\`
tw\`border-t-0\`
tw\`border-r-0\`
tw\`border-b-0\`
tw\`border-l-0\`
tw\`border-t-2\`
tw\`border-r-2\`
tw\`border-b-2\`
tw\`border-l-2\`
tw\`border-t-4\`
tw\`border-r-4\`
tw\`border-b-4\`
tw\`border-l-4\`
tw\`border-t-8\`
tw\`border-r-8\`
tw\`border-b-8\`
tw\`border-l-8\`

// https://tailwindcss.com/docs/border-radius
tw\`rounded-none\`
tw\`rounded-sm\`
tw\`rounded\`
tw\`rounded-md\`
tw\`rounded-lg\`
tw\`rounded-full\`
tw\`rounded-t-none\`
tw\`rounded-r-none\`
tw\`rounded-b-none\`
tw\`rounded-l-none\`
tw\`rounded-t-sm\`
tw\`rounded-r-sm\`
tw\`rounded-b-sm\`
tw\`rounded-l-sm\`
tw\`rounded-t\`
tw\`rounded-r\`
tw\`rounded-b\`
tw\`rounded-l\`
tw\`rounded-t-lg\`
tw\`rounded-r-lg\`
tw\`rounded-b-lg\`
tw\`rounded-l-lg\`
tw\`rounded-t-full\`
tw\`rounded-r-full\`
tw\`rounded-b-full\`
tw\`rounded-l-full\`
tw\`rounded-tl-none\`
tw\`rounded-tr-none\`
tw\`rounded-br-none\`
tw\`rounded-bl-none\`
tw\`rounded-tl-sm\`
tw\`rounded-tr-sm\`
tw\`rounded-br-sm\`
tw\`rounded-bl-sm\`
tw\`rounded-tl\`
tw\`rounded-tr\`
tw\`rounded-br\`
tw\`rounded-bl\`
tw\`rounded-tl-lg\`
tw\`rounded-tr-lg\`
tw\`rounded-br-lg\`
tw\`rounded-bl-lg\`
tw\`rounded-tl-full\`
tw\`rounded-tr-full\`
tw\`rounded-br-full\`
tw\`rounded-bl-full\`

      ↓ ↓ ↓ ↓ ↓ ↓

// https://tailwindcss.com/docs/background-attachment
;({
  backgroundAttachment: 'fixed',
})
;({
  backgroundAttachment: 'local',
})
;({
  backgroundAttachment: 'scroll',
}) // https://tailwindcss.com/docs/background-color

;({
  backgroundColor: 'transparent',
})
;({
  backgroundColor: '#000',
})
;({
  backgroundColor: '#fff',
})
;({
  backgroundColor: '#f7fafc',
})
;({
  backgroundColor: '#edf2f7',
})
;({
  backgroundColor: '#e2e8f0',
})
;({
  backgroundColor: '#cbd5e0',
})
;({
  backgroundColor: '#a0aec0',
})
;({
  backgroundColor: '#718096',
})
;({
  backgroundColor: '#4a5568',
})
;({
  backgroundColor: '#2d3748',
})
;({
  backgroundColor: '#1a202c',
})
;({
  backgroundColor: '#fff5f5',
})
;({
  backgroundColor: '#fed7d7',
})
;({
  backgroundColor: '#feb2b2',
})
;({
  backgroundColor: '#fc8181',
})
;({
  backgroundColor: '#f56565',
})
;({
  backgroundColor: '#e53e3e',
})
;({
  backgroundColor: '#c53030',
})
;({
  backgroundColor: '#9b2c2c',
})
;({
  backgroundColor: '#742a2a',
})
;({
  backgroundColor: '#fffaf0',
})
;({
  backgroundColor: '#feebc8',
})
;({
  backgroundColor: '#fbd38d',
})
;({
  backgroundColor: '#f6ad55',
})
;({
  backgroundColor: '#ed8936',
})
;({
  backgroundColor: '#dd6b20',
})
;({
  backgroundColor: '#c05621',
})
;({
  backgroundColor: '#9c4221',
})
;({
  backgroundColor: '#7b341e',
})
;({
  backgroundColor: '#fffff0',
})
;({
  backgroundColor: '#fefcbf',
})
;({
  backgroundColor: '#faf089',
})
;({
  backgroundColor: '#f6e05e',
})
;({
  backgroundColor: '#ecc94b',
})
;({
  backgroundColor: '#d69e2e',
})
;({
  backgroundColor: '#b7791f',
})
;({
  backgroundColor: '#975a16',
})
;({
  backgroundColor: '#744210',
})
;({
  backgroundColor: '#f0fff4',
})
;({
  backgroundColor: '#c6f6d5',
})
;({
  backgroundColor: '#9ae6b4',
})
;({
  backgroundColor: '#68d391',
})
;({
  backgroundColor: '#48bb78',
})
;({
  backgroundColor: '#38a169',
})
;({
  backgroundColor: '#2f855a',
})
;({
  backgroundColor: '#276749',
})
;({
  backgroundColor: '#22543d',
})
;({
  backgroundColor: '#e6fffa',
})
;({
  backgroundColor: '#b2f5ea',
})
;({
  backgroundColor: '#81e6d9',
})
;({
  backgroundColor: '#4fd1c5',
})
;({
  backgroundColor: '#38b2ac',
})
;({
  backgroundColor: '#319795',
})
;({
  backgroundColor: '#2c7a7b',
})
;({
  backgroundColor: '#285e61',
})
;({
  backgroundColor: '#234e52',
})
;({
  backgroundColor: '#ebf8ff',
})
;({
  backgroundColor: '#bee3f8',
})
;({
  backgroundColor: '#90cdf4',
})
;({
  backgroundColor: '#63b3ed',
})
;({
  backgroundColor: '#4299e1',
})
;({
  backgroundColor: '#3182ce',
})
;({
  backgroundColor: '#2b6cb0',
})
;({
  backgroundColor: '#2c5282',
})
;({
  backgroundColor: '#2a4365',
})
;({
  backgroundColor: '#ebf4ff',
})
;({
  backgroundColor: '#c3dafe',
})
;({
  backgroundColor: '#a3bffa',
})
;({
  backgroundColor: '#7f9cf5',
})
;({
  backgroundColor: '#667eea',
})
;({
  backgroundColor: '#5a67d8',
})
;({
  backgroundColor: '#4c51bf',
})
;({
  backgroundColor: '#434190',
})
;({
  backgroundColor: '#3c366b',
})
;({
  backgroundColor: '#faf5ff',
})
;({
  backgroundColor: '#e9d8fd',
})
;({
  backgroundColor: '#d6bcfa',
})
;({
  backgroundColor: '#b794f4',
})
;({
  backgroundColor: '#9f7aea',
})
;({
  backgroundColor: '#805ad5',
})
;({
  backgroundColor: '#6b46c1',
})
;({
  backgroundColor: '#553c9a',
})
;({
  backgroundColor: '#44337a',
})
;({
  backgroundColor: '#fff5f7',
})
;({
  backgroundColor: '#fed7e2',
})
;({
  backgroundColor: '#fbb6ce',
})
;({
  backgroundColor: '#f687b3',
})
;({
  backgroundColor: '#ed64a6',
})
;({
  backgroundColor: '#d53f8c',
})
;({
  backgroundColor: '#b83280',
})
;({
  backgroundColor: '#97266d',
})
;({
  backgroundColor: '#702459',
}) // https://tailwindcss.com/docs/background-position

;({
  backgroundPosition: 'bottom',
})
;({
  backgroundPosition: 'center',
})
;({
  backgroundPosition: 'left',
})
;({
  backgroundPosition: 'left bottom',
})
;({
  backgroundPosition: 'left top',
})
;({
  backgroundPosition: 'right',
})
;({
  backgroundPosition: 'right bottom',
})
;({
  backgroundPosition: 'right top',
})
;({
  backgroundPosition: 'top',
}) // https://tailwindcss.com/docs/background-repeat

;({
  backgroundRepeat: 'repeat',
})
;({
  backgroundRepeat: 'no-repeat',
})
;({
  backgroundRepeat: 'repeat-x',
})
;({
  backgroundRepeat: 'repeat-y',
})
;({
  backgroundRepeat: 'round',
})
;({
  backgroundRepeat: 'space',
}) // https://tailwindcss.com/docs/background-size

;({
  backgroundSize: 'auto',
})
;({
  backgroundSize: 'cover',
})
;({
  backgroundSize: 'contain',
}) // https://tailwindcss.com/docs/border-color

;({
  borderColor: 'transparent',
})
;({
  borderColor: '#000',
})
;({
  borderColor: '#fff',
})
;({
  borderColor: '#f7fafc',
})
;({
  borderColor: '#edf2f7',
})
;({
  borderColor: '#e2e8f0',
})
;({
  borderColor: '#cbd5e0',
})
;({
  borderColor: '#a0aec0',
})
;({
  borderColor: '#718096',
})
;({
  borderColor: '#4a5568',
})
;({
  borderColor: '#2d3748',
})
;({
  borderColor: '#1a202c',
})
;({
  borderColor: '#fff5f5',
})
;({
  borderColor: '#fed7d7',
})
;({
  borderColor: '#feb2b2',
})
;({
  borderColor: '#fc8181',
})
;({
  borderColor: '#f56565',
})
;({
  borderColor: '#e53e3e',
})
;({
  borderColor: '#c53030',
})
;({
  borderColor: '#9b2c2c',
})
;({
  borderColor: '#742a2a',
})
;({
  borderColor: '#fffaf0',
})
;({
  borderColor: '#feebc8',
})
;({
  borderColor: '#fbd38d',
})
;({
  borderColor: '#f6ad55',
})
;({
  borderColor: '#ed8936',
})
;({
  borderColor: '#dd6b20',
})
;({
  borderColor: '#c05621',
})
;({
  borderColor: '#9c4221',
})
;({
  borderColor: '#7b341e',
})
;({
  borderColor: '#fffff0',
})
;({
  borderColor: '#fefcbf',
})
;({
  borderColor: '#faf089',
})
;({
  borderColor: '#f6e05e',
})
;({
  borderColor: '#ecc94b',
})
;({
  borderColor: '#d69e2e',
})
;({
  borderColor: '#b7791f',
})
;({
  borderColor: '#975a16',
})
;({
  borderColor: '#744210',
})
;({
  borderColor: '#f0fff4',
})
;({
  borderColor: '#c6f6d5',
})
;({
  borderColor: '#9ae6b4',
})
;({
  borderColor: '#68d391',
})
;({
  borderColor: '#48bb78',
})
;({
  borderColor: '#38a169',
})
;({
  borderColor: '#2f855a',
})
;({
  borderColor: '#276749',
})
;({
  borderColor: '#22543d',
})
;({
  borderColor: '#e6fffa',
})
;({
  borderColor: '#b2f5ea',
})
;({
  borderColor: '#81e6d9',
})
;({
  borderColor: '#4fd1c5',
})
;({
  borderColor: '#38b2ac',
})
;({
  borderColor: '#319795',
})
;({
  borderColor: '#2c7a7b',
})
;({
  borderColor: '#285e61',
})
;({
  borderColor: '#234e52',
})
;({
  borderColor: '#ebf8ff',
})
;({
  borderColor: '#bee3f8',
})
;({
  borderColor: '#90cdf4',
})
;({
  borderColor: '#63b3ed',
})
;({
  borderColor: '#4299e1',
})
;({
  borderColor: '#3182ce',
})
;({
  borderColor: '#2b6cb0',
})
;({
  borderColor: '#2c5282',
})
;({
  borderColor: '#2a4365',
})
;({
  borderColor: '#ebf4ff',
})
;({
  borderColor: '#c3dafe',
})
;({
  borderColor: '#a3bffa',
})
;({
  borderColor: '#7f9cf5',
})
;({
  borderColor: '#667eea',
})
;({
  borderColor: '#5a67d8',
})
;({
  borderColor: '#4c51bf',
})
;({
  borderColor: '#434190',
})
;({
  borderColor: '#3c366b',
})
;({
  borderColor: '#faf5ff',
})
;({
  borderColor: '#e9d8fd',
})
;({
  borderColor: '#d6bcfa',
})
;({
  borderColor: '#b794f4',
})
;({
  borderColor: '#9f7aea',
})
;({
  borderColor: '#805ad5',
})
;({
  borderColor: '#6b46c1',
})
;({
  borderColor: '#553c9a',
})
;({
  borderColor: '#44337a',
})
;({
  borderColor: '#fff5f7',
})
;({
  borderColor: '#fed7e2',
})
;({
  borderColor: '#fbb6ce',
})
;({
  borderColor: '#f687b3',
})
;({
  borderColor: '#ed64a6',
})
;({
  borderColor: '#d53f8c',
})
;({
  borderColor: '#b83280',
})
;({
  borderColor: '#97266d',
})
;({
  borderColor: '#702459',
}) // https://tailwindcss.com/docs/border-style

;({
  borderStyle: 'solid',
})
;({
  borderStyle: 'dashed',
})
;({
  borderStyle: 'dotted',
})
;({
  borderStyle: 'double',
})
;({
  borderStyle: 'none',
}) // https://tailwindcss.com/docs/border-width

;({
  borderWidth: '1px',
})
;({
  borderWidth: '0',
})
;({
  borderWidth: '2px',
})
;({
  borderWidth: '4px',
})
;({
  borderWidth: '8px',
})
;({
  borderTopWidth: '1px',
})
;({
  borderRightWidth: '1px',
})
;({
  borderBottomWidth: '1px',
})
;({
  borderLeftWidth: '1px',
})
;({
  borderTopWidth: '0',
})
;({
  borderRightWidth: '0',
})
;({
  borderBottomWidth: '0',
})
;({
  borderLeftWidth: '0',
})
;({
  borderTopWidth: '2px',
})
;({
  borderRightWidth: '2px',
})
;({
  borderBottomWidth: '2px',
})
;({
  borderLeftWidth: '2px',
})
;({
  borderTopWidth: '4px',
})
;({
  borderRightWidth: '4px',
})
;({
  borderBottomWidth: '4px',
})
;({
  borderLeftWidth: '4px',
})
;({
  borderTopWidth: '8px',
})
;({
  borderRightWidth: '8px',
})
;({
  borderBottomWidth: '8px',
})
;({
  borderLeftWidth: '8px',
}) // https://tailwindcss.com/docs/border-radius

;({
  borderRadius: '0',
})
;({
  borderRadius: '0.125rem',
})
;({
  borderRadius: '0.25rem',
})
;({
  borderRadius: '0.375rem',
})
;({
  borderRadius: '0.5rem',
})
;({
  borderRadius: '9999px',
})
;({
  borderTopLeftRadius: '0',
  borderTopRightRadius: '0',
})
;({
  borderTopRightRadius: '0',
  borderBottomRightRadius: '0',
})
;({
  borderBottomLeftRadius: '0',
  borderBottomRightRadius: '0',
})
;({
  borderTopLeftRadius: '0',
  borderBottomLeftRadius: '0',
})
;({
  borderTopLeftRadius: '0.125rem',
  borderTopRightRadius: '0.125rem',
})
;({
  borderTopRightRadius: '0.125rem',
  borderBottomRightRadius: '0.125rem',
})
;({
  borderBottomLeftRadius: '0.125rem',
  borderBottomRightRadius: '0.125rem',
})
;({
  borderTopLeftRadius: '0.125rem',
  borderBottomLeftRadius: '0.125rem',
})
;({
  borderTopLeftRadius: '0.25rem',
  borderTopRightRadius: '0.25rem',
})
;({
  borderTopRightRadius: '0.25rem',
  borderBottomRightRadius: '0.25rem',
})
;({
  borderBottomLeftRadius: '0.25rem',
  borderBottomRightRadius: '0.25rem',
})
;({
  borderTopLeftRadius: '0.25rem',
  borderBottomLeftRadius: '0.25rem',
})
;({
  borderTopLeftRadius: '0.5rem',
  borderTopRightRadius: '0.5rem',
})
;({
  borderTopRightRadius: '0.5rem',
  borderBottomRightRadius: '0.5rem',
})
;({
  borderBottomLeftRadius: '0.5rem',
  borderBottomRightRadius: '0.5rem',
})
;({
  borderTopLeftRadius: '0.5rem',
  borderBottomLeftRadius: '0.5rem',
})
;({
  borderTopLeftRadius: '9999px',
  borderTopRightRadius: '9999px',
})
;({
  borderTopRightRadius: '9999px',
  borderBottomRightRadius: '9999px',
})
;({
  borderBottomLeftRadius: '9999px',
  borderBottomRightRadius: '9999px',
})
;({
  borderTopLeftRadius: '9999px',
  borderBottomLeftRadius: '9999px',
})
;({
  borderTopLeftRadius: '0',
})
;({
  borderTopRightRadius: '0',
})
;({
  borderBottomRightRadius: '0',
})
;({
  borderBottomLeftRadius: '0',
})
;({
  borderTopLeftRadius: '0.125rem',
})
;({
  borderTopRightRadius: '0.125rem',
})
;({
  borderBottomRightRadius: '0.125rem',
})
;({
  borderBottomLeftRadius: '0.125rem',
})
;({
  borderTopLeftRadius: '0.25rem',
})
;({
  borderTopRightRadius: '0.25rem',
})
;({
  borderBottomRightRadius: '0.25rem',
})
;({
  borderBottomLeftRadius: '0.25rem',
})
;({
  borderTopLeftRadius: '0.5rem',
})
;({
  borderTopRightRadius: '0.5rem',
})
;({
  borderBottomRightRadius: '0.5rem',
})
;({
  borderBottomLeftRadius: '0.5rem',
})
;({
  borderTopLeftRadius: '9999px',
})
;({
  borderTopRightRadius: '9999px',
})
;({
  borderBottomRightRadius: '9999px',
})
;({
  borderBottomLeftRadius: '9999px',
})


`;

exports[`twin.macro custom.js: custom.js 1`] = `

import tw from './macro'

// Classes native to Twin

tw\`content\`

tw\`font-customFontWeightAsString\`
tw\`font-customFontWeightAsNumber\`

tw\`group-hocus:bg-red-500\`
tw\`group-focus:bg-red-500\`
tw\`group-active:bg-red-500\`
tw\`group-visited:bg-red-500\`

      ↓ ↓ ↓ ↓ ↓ ↓

// Classes native to Twin
;({
  content: '""',
})
;({
  fontWeight: '700',
})
;({
  fontWeight: '800',
})
;({
  '.group:hover &, .group:focus &': {
    backgroundColor: '#f56565',
  },
})
;({
  '.group:focus &': {
    backgroundColor: '#f56565',
  },
})
;({
  '.group:active &': {
    backgroundColor: '#f56565',
  },
})
;({
  '.group:visited &': {
    backgroundColor: '#f56565',
  },
})


`;

exports[`twin.macro effects.js: effects.js 1`] = `

import tw from './macro'

// https://tailwindcss.com/docs/box-shadow
tw\`shadow-xs\`
tw\`shadow-sm\`
tw\`shadow\`
tw\`shadow-md\`
tw\`shadow-lg\`
tw\`shadow-xl\`
tw\`shadow-2xl\`
tw\`shadow-inner\`
tw\`shadow-outline\`
tw\`shadow-none\`

// https://tailwindcss.com/docs/opacity
tw\`opacity-100\`
tw\`opacity-75\`
tw\`opacity-50\`
tw\`opacity-25\`
tw\`opacity-0\`

      ↓ ↓ ↓ ↓ ↓ ↓

// https://tailwindcss.com/docs/box-shadow
;({
  boxShadow: '0 0 0 1px rgba(0, 0, 0, 0.05)',
})
;({
  boxShadow: '0 1px 2px 0 rgba(0, 0, 0, 0.05)',
})
;({
  boxShadow: '0 1px 3px 0 rgba(0, 0, 0, 0.1), 0 1px 2px 0 rgba(0, 0, 0, 0.06)',
})
;({
  boxShadow:
    '0 4px 6px -1px rgba(0, 0, 0, 0.1), 0 2px 4px -1px rgba(0, 0, 0, 0.06)',
})
;({
  boxShadow:
    '0 10px 15px -3px rgba(0, 0, 0, 0.1), 0 4px 6px -2px rgba(0, 0, 0, 0.05)',
})
;({
  boxShadow:
    '0 20px 25px -5px rgba(0, 0, 0, 0.1), 0 10px 10px -5px rgba(0, 0, 0, 0.04)',
})
;({
  boxShadow: '0 25px 50px -12px rgba(0, 0, 0, 0.25)',
})
;({
  boxShadow: 'inset 0 2px 4px 0 rgba(0, 0, 0, 0.06)',
})
;({
  boxShadow: '0 0 0 3px rgba(66, 153, 225, 0.5)',
})
;({
  boxShadow: 'none',
}) // https://tailwindcss.com/docs/opacity

;({
  opacity: '1',
})
;({
  opacity: '0.75',
})
;({
  opacity: '0.5',
})
;({
  opacity: '0.25',
})
;({
  opacity: '0',
})


`;

exports[`twin.macro extras.js: extras.js 1`] = `

import tw from './macro'

// Extra styles that aren't part of Tailwind

tw\`clearfix\`

      ↓ ↓ ↓ ↓ ↓ ↓

// Extra styles that aren't part of Tailwind
;({
  '::after': {
    content: '""',
    display: 'table',
    clear: 'both',
  },
})


`;

exports[`twin.macro flexbox.js: flexbox.js 1`] = `

import tw from './macro'

// https://tailwindcss.com/docs/flex-direction
tw\`flex-row\`
tw\`flex-row-reverse\`
tw\`flex-col\`
tw\`flex-col-reverse\`

// https://tailwindcss.com/docs/flex-wrap
tw\`flex-no-wrap\`
tw\`flex-wrap\`
tw\`flex-wrap-reverse\`

// https://tailwindcss.com/docs/align-items
tw\`items-stretch\`
tw\`items-start\`
tw\`items-center\`
tw\`items-end\`
tw\`items-baseline\`

// https://tailwindcss.com/docs/align-content
tw\`content-start\`
tw\`content-center\`
tw\`content-end\`
tw\`content-between\`
tw\`content-around\`

// https://tailwindcss.com/docs/align-self
tw\`self-auto\`
tw\`self-start\`
tw\`self-center\`
tw\`self-end\`
tw\`self-stretch\`

// https://tailwindcss.com/docs/justify-content
tw\`justify-start\`
tw\`justify-center\`
tw\`justify-end\`
tw\`justify-between\`
tw\`justify-around\`

// https://tailwindcss.com/docs/flex
tw\`flex-initial\`
tw\`flex-1\`
tw\`flex-auto\`
tw\`flex-none\`

// https://tailwindcss.com/docs/flex-grow
tw\`flex-grow\`
tw\`flex-grow-0\`

// https://tailwindcss.com/docs/flex-shrink
tw\`flex-shrink\`
tw\`flex-shrink-0\`

// https://tailwindcss.com/docs/order
tw\`order-first\`
tw\`order-last\`
tw\`order-none\`
tw\`order-1\`
tw\`order-2\`
tw\`order-3\`
tw\`order-4\`
tw\`order-5\`
tw\`order-6\`
tw\`order-7\`
tw\`order-8\`
tw\`order-9\`
tw\`order-10\`
tw\`order-11\`
tw\`order-12\`

      ↓ ↓ ↓ ↓ ↓ ↓

// https://tailwindcss.com/docs/flex-direction
;({
  flexDirection: 'row',
})
;({
  flexDirection: 'row-reverse',
})
;({
  flexDirection: 'column',
})
;({
  flexDirection: 'column-reverse',
}) // https://tailwindcss.com/docs/flex-wrap

;({
  flexWrap: 'nowrap',
})
;({
  flexWrap: 'wrap',
})
;({
  flexWrap: 'wrap-reverse',
}) // https://tailwindcss.com/docs/align-items

;({
  alignItems: 'stretch',
})
;({
  alignItems: 'flex-start',
})
;({
  alignItems: 'center',
})
;({
  alignItems: 'flex-end',
})
;({
  alignItems: 'baseline',
}) // https://tailwindcss.com/docs/align-content

;({
  alignContent: 'flex-start',
})
;({
  alignContent: 'center',
})
;({
  alignContent: 'flex-end',
})
;({
  alignContent: 'space-between',
})
;({
  alignContent: 'space-around',
}) // https://tailwindcss.com/docs/align-self

;({
  alignSelf: 'auto',
})
;({
  alignSelf: 'flex-start',
})
;({
  alignSelf: 'center',
})
;({
  alignSelf: 'flex-end',
})
;({
  alignSelf: 'stretch',
}) // https://tailwindcss.com/docs/justify-content

;({
  justifyContent: 'flex-start',
})
;({
  justifyContent: 'center',
})
;({
  justifyContent: 'flex-end',
})
;({
  justifyContent: 'space-between',
})
;({
  justifyContent: 'space-around',
}) // https://tailwindcss.com/docs/flex

;({
  flex: '0 1 auto',
})
;({
  flex: '1 1 0%',
})
;({
  flex: '1 1 auto',
})
;({
  flex: 'none',
}) // https://tailwindcss.com/docs/flex-grow

;({
  flexGrow: '1',
})
;({
  flexGrow: '0',
}) // https://tailwindcss.com/docs/flex-shrink

;({
  flexShrink: '1',
})
;({
  flexShrink: '0',
}) // https://tailwindcss.com/docs/order

;({
  order: '-9999',
})
;({
  order: '9999',
})
;({
  order: '0',
})
;({
  order: '1',
})
;({
  order: '2',
})
;({
  order: '3',
})
;({
  order: '4',
})
;({
  order: '5',
})
;({
  order: '6',
})
;({
  order: '7',
})
;({
  order: '8',
})
;({
  order: '9',
})
;({
  order: '10',
})
;({
  order: '11',
})
;({
  order: '12',
})


`;

exports[`twin.macro grid.js: grid.js 1`] = `

import tw from './macro'

// https://tailwindcss.com/docs/grid-template-columns
tw\`grid-cols-1\`
tw\`grid-cols-2\`
tw\`grid-cols-3\`
tw\`grid-cols-4\`
tw\`grid-cols-5\`
tw\`grid-cols-6\`
tw\`grid-cols-7\`
tw\`grid-cols-8\`
tw\`grid-cols-9\`
tw\`grid-cols-10\`
tw\`grid-cols-11\`
tw\`grid-cols-12\`
tw\`grid-cols-none\`

// https://tailwindcss.com/docs/grid-column
tw\`col-auto\`
tw\`col-span-1\`
tw\`col-span-2\`
tw\`col-span-3\`
tw\`col-span-4\`
tw\`col-span-5\`
tw\`col-span-6\`
tw\`col-span-7\`
tw\`col-span-8\`
tw\`col-span-9\`
tw\`col-span-10\`
tw\`col-span-11\`
tw\`col-span-12\`
tw\`col-start-1\`
tw\`col-start-2\`
tw\`col-start-3\`
tw\`col-start-4\`
tw\`col-start-5\`
tw\`col-start-6\`
tw\`col-start-7\`
tw\`col-start-8\`
tw\`col-start-9\`
tw\`col-start-10\`
tw\`col-start-11\`
tw\`col-start-12\`
tw\`col-start-13\`
tw\`col-start-auto\`
tw\`col-end-1\`
tw\`col-end-2\`
tw\`col-end-3\`
tw\`col-end-4\`
tw\`col-end-5\`
tw\`col-end-6\`
tw\`col-end-7\`
tw\`col-end-8\`
tw\`col-end-9\`
tw\`col-end-10\`
tw\`col-end-11\`
tw\`col-end-12\`
tw\`col-end-13\`
tw\`col-end-auto\`

// https://tailwindcss.com/docs/grid-template-rows
tw\`grid-rows-1\`
tw\`grid-rows-2\`
tw\`grid-rows-3\`
tw\`grid-rows-4\`
tw\`grid-rows-5\`
tw\`grid-rows-6\`
tw\`grid-rows-none\`

// https://tailwindcss.com/docs/grid-row
tw\`row-auto\`
tw\`row-span-1\`
tw\`row-span-2\`
tw\`row-span-3\`
tw\`row-span-4\`
tw\`row-span-5\`
tw\`row-span-6\`
tw\`row-start-1\`
tw\`row-start-2\`
tw\`row-start-3\`
tw\`row-start-4\`
tw\`row-start-5\`
tw\`row-start-6\`
tw\`row-start-7\`
tw\`row-start-auto\`
tw\`row-end-1\`
tw\`row-end-2\`
tw\`row-end-3\`
tw\`row-end-4\`
tw\`row-end-5\`
tw\`row-end-6\`
tw\`row-end-7\`
tw\`row-end-auto\`

// https://tailwindcss.com/docs/gap
tw\`gap-0\`
tw\`gap-1\`
tw\`gap-2\`
tw\`gap-3\`
tw\`gap-4\`
tw\`gap-5\`
tw\`gap-6\`
tw\`gap-8\`
tw\`gap-10\`
tw\`gap-12\`
tw\`gap-16\`
tw\`gap-20\`
tw\`gap-24\`
tw\`gap-32\`
tw\`gap-40\`
tw\`gap-48\`
tw\`gap-56\`
tw\`gap-64\`
tw\`gap-px\`
tw\`row-gap-0\`
tw\`row-gap-1\`
tw\`row-gap-2\`
tw\`row-gap-3\`
tw\`row-gap-4\`
tw\`row-gap-5\`
tw\`row-gap-6\`
tw\`row-gap-8\`
tw\`row-gap-10\`
tw\`row-gap-12\`
tw\`row-gap-16\`
tw\`row-gap-20\`
tw\`row-gap-24\`
tw\`row-gap-32\`
tw\`row-gap-40\`
tw\`row-gap-48\`
tw\`row-gap-56\`
tw\`row-gap-64\`
tw\`row-gap-px\`
tw\`col-gap-0\`
tw\`col-gap-1\`
tw\`col-gap-2\`
tw\`col-gap-3\`
tw\`col-gap-4\`
tw\`col-gap-5\`
tw\`col-gap-6\`
tw\`col-gap-8\`
tw\`col-gap-10\`
tw\`col-gap-12\`
tw\`col-gap-16\`
tw\`col-gap-20\`
tw\`col-gap-24\`
tw\`col-gap-32\`
tw\`col-gap-40\`
tw\`col-gap-48\`
tw\`col-gap-56\`
tw\`col-gap-64\`
tw\`col-gap-px\`

// https://tailwindcss.com/docs/grid-auto-flow
tw\`grid-flow-row\`
tw\`grid-flow-col\`
tw\`grid-flow-row-dense\`
tw\`grid-flow-col-dense\`

      ↓ ↓ ↓ ↓ ↓ ↓

// https://tailwindcss.com/docs/grid-template-columns
;({
  gridTemplateColumns: 'repeat(1, minmax(0, 1fr))',
})
;({
  gridTemplateColumns: 'repeat(2, minmax(0, 1fr))',
})
;({
  gridTemplateColumns: 'repeat(3, minmax(0, 1fr))',
})
;({
  gridTemplateColumns: 'repeat(4, minmax(0, 1fr))',
})
;({
  gridTemplateColumns: 'repeat(5, minmax(0, 1fr))',
})
;({
  gridTemplateColumns: 'repeat(6, minmax(0, 1fr))',
})
;({
  gridTemplateColumns: 'repeat(7, minmax(0, 1fr))',
})
;({
  gridTemplateColumns: 'repeat(8, minmax(0, 1fr))',
})
;({
  gridTemplateColumns: 'repeat(9, minmax(0, 1fr))',
})
;({
  gridTemplateColumns: 'repeat(10, minmax(0, 1fr))',
})
;({
  gridTemplateColumns: 'repeat(11, minmax(0, 1fr))',
})
;({
  gridTemplateColumns: 'repeat(12, minmax(0, 1fr))',
})
;({
  gridTemplateColumns: 'none',
}) // https://tailwindcss.com/docs/grid-column

;({
  gridColumn: 'auto',
})
;({
  gridColumn: 'span 1 / span 1',
})
;({
  gridColumn: 'span 2 / span 2',
})
;({
  gridColumn: 'span 3 / span 3',
})
;({
  gridColumn: 'span 4 / span 4',
})
;({
  gridColumn: 'span 5 / span 5',
})
;({
  gridColumn: 'span 6 / span 6',
})
;({
  gridColumn: 'span 7 / span 7',
})
;({
  gridColumn: 'span 8 / span 8',
})
;({
  gridColumn: 'span 9 / span 9',
})
;({
  gridColumn: 'span 10 / span 10',
})
;({
  gridColumn: 'span 11 / span 11',
})
;({
  gridColumn: 'span 12 / span 12',
})
;({
  gridColumnStart: '1',
})
;({
  gridColumnStart: '2',
})
;({
  gridColumnStart: '3',
})
;({
  gridColumnStart: '4',
})
;({
  gridColumnStart: '5',
})
;({
  gridColumnStart: '6',
})
;({
  gridColumnStart: '7',
})
;({
  gridColumnStart: '8',
})
;({
  gridColumnStart: '9',
})
;({
  gridColumnStart: '10',
})
;({
  gridColumnStart: '11',
})
;({
  gridColumnStart: '12',
})
;({
  gridColumnStart: '13',
})
;({
  gridColumnStart: 'auto',
})
;({
  gridColumnEnd: '1',
})
;({
  gridColumnEnd: '2',
})
;({
  gridColumnEnd: '3',
})
;({
  gridColumnEnd: '4',
})
;({
  gridColumnEnd: '5',
})
;({
  gridColumnEnd: '6',
})
;({
  gridColumnEnd: '7',
})
;({
  gridColumnEnd: '8',
})
;({
  gridColumnEnd: '9',
})
;({
  gridColumnEnd: '10',
})
;({
  gridColumnEnd: '11',
})
;({
  gridColumnEnd: '12',
})
;({
  gridColumnEnd: '13',
})
;({
  gridColumnEnd: 'auto',
}) // https://tailwindcss.com/docs/grid-template-rows

;({
  gridTemplateRows: 'repeat(1, minmax(0, 1fr))',
})
;({
  gridTemplateRows: 'repeat(2, minmax(0, 1fr))',
})
;({
  gridTemplateRows: 'repeat(3, minmax(0, 1fr))',
})
;({
  gridTemplateRows: 'repeat(4, minmax(0, 1fr))',
})
;({
  gridTemplateRows: 'repeat(5, minmax(0, 1fr))',
})
;({
  gridTemplateRows: 'repeat(6, minmax(0, 1fr))',
})
;({
  gridTemplateRows: 'none',
}) // https://tailwindcss.com/docs/grid-row

;({
  gridRow: 'auto',
})
;({
  gridRow: 'span 1 / span 1',
})
;({
  gridRow: 'span 2 / span 2',
})
;({
  gridRow: 'span 3 / span 3',
})
;({
  gridRow: 'span 4 / span 4',
})
;({
  gridRow: 'span 5 / span 5',
})
;({
  gridRow: 'span 6 / span 6',
})
;({
  gridRowStart: '1',
})
;({
  gridRowStart: '2',
})
;({
  gridRowStart: '3',
})
;({
  gridRowStart: '4',
})
;({
  gridRowStart: '5',
})
;({
  gridRowStart: '6',
})
;({
  gridRowStart: '7',
})
;({
  gridRowStart: 'auto',
})
;({
  gridRowEnd: '1',
})
;({
  gridRowEnd: '2',
})
;({
  gridRowEnd: '3',
})
;({
  gridRowEnd: '4',
})
;({
  gridRowEnd: '5',
})
;({
  gridRowEnd: '6',
})
;({
  gridRowEnd: '7',
})
;({
  gridRowEnd: 'auto',
}) // https://tailwindcss.com/docs/gap

;({
  gap: '0',
})
;({
  gap: '0.25rem',
})
;({
  gap: '0.5rem',
})
;({
  gap: '0.75rem',
})
;({
  gap: '1rem',
})
;({
  gap: '1.25rem',
})
;({
  gap: '1.5rem',
})
;({
  gap: '2rem',
})
;({
  gap: '2.5rem',
})
;({
  gap: '3rem',
})
;({
  gap: '4rem',
})
;({
  gap: '5rem',
})
;({
  gap: '6rem',
})
;({
  gap: '8rem',
})
;({
  gap: '10rem',
})
;({
  gap: '12rem',
})
;({
  gap: '14rem',
})
;({
  gap: '16rem',
})
;({
  gap: '1px',
})
;({
  rowGap: '0',
})
;({
  rowGap: '0.25rem',
})
;({
  rowGap: '0.5rem',
})
;({
  rowGap: '0.75rem',
})
;({
  rowGap: '1rem',
})
;({
  rowGap: '1.25rem',
})
;({
  rowGap: '1.5rem',
})
;({
  rowGap: '2rem',
})
;({
  rowGap: '2.5rem',
})
;({
  rowGap: '3rem',
})
;({
  rowGap: '4rem',
})
;({
  rowGap: '5rem',
})
;({
  rowGap: '6rem',
})
;({
  rowGap: '8rem',
})
;({
  rowGap: '10rem',
})
;({
  rowGap: '12rem',
})
;({
  rowGap: '14rem',
})
;({
  rowGap: '16rem',
})
;({
  rowGap: '1px',
})
;({
  columnGap: '0',
})
;({
  columnGap: '0.25rem',
})
;({
  columnGap: '0.5rem',
})
;({
  columnGap: '0.75rem',
})
;({
  columnGap: '1rem',
})
;({
  columnGap: '1.25rem',
})
;({
  columnGap: '1.5rem',
})
;({
  columnGap: '2rem',
})
;({
  columnGap: '2.5rem',
})
;({
  columnGap: '3rem',
})
;({
  columnGap: '4rem',
})
;({
  columnGap: '5rem',
})
;({
  columnGap: '6rem',
})
;({
  columnGap: '8rem',
})
;({
  columnGap: '10rem',
})
;({
  columnGap: '12rem',
})
;({
  columnGap: '14rem',
})
;({
  columnGap: '16rem',
})
;({
  columnGap: '1px',
}) // https://tailwindcss.com/docs/grid-auto-flow

;({
  gridAutoFlow: 'row',
})
;({
  gridAutoFlow: 'column',
})
;({
  gridAutoFlow: 'row dense',
})
;({
  gridAutoFlow: 'col dense',
})


`;

exports[`twin.macro interactivity.js: interactivity.js 1`] = `

import tw from './macro'

// https://tailwindcss.com/docs/appearance
tw\`appearance-none\`

// https://tailwindcss.com/docs/cursor
tw\`cursor-auto\`
tw\`cursor-default\`
tw\`cursor-pointer\`
tw\`cursor-wait\`
tw\`cursor-text\`
tw\`cursor-move\`
tw\`cursor-not-allowed\`

// https://tailwindcss.com/docs/outline
tw\`outline-none\`

// https://tailwindcss.com/docs/pointer-events
tw\`pointer-events-none\`
tw\`pointer-events-auto\`

// https://tailwindcss.com/docs/resize
tw\`resize-none\`
tw\`resize\`
tw\`resize-y\`
tw\`resize-x\`

// https://tailwindcss.com/docs/user-select
tw\`select-none\`
tw\`select-text\`
tw\`select-all\`
tw\`select-auto\`

      ↓ ↓ ↓ ↓ ↓ ↓

// https://tailwindcss.com/docs/appearance
;({
  appearance: 'none',
}) // https://tailwindcss.com/docs/cursor

;({
  cursor: 'auto',
})
;({
  cursor: 'default',
})
;({
  cursor: 'pointer',
})
;({
  cursor: 'wait',
})
;({
  cursor: 'text',
})
;({
  cursor: 'move',
})
;({
  cursor: 'not-allowed',
}) // https://tailwindcss.com/docs/outline

;({
  outline: 0,
}) // https://tailwindcss.com/docs/pointer-events

;({
  pointerEvents: 'none',
})
;({
  pointerEvents: 'auto',
}) // https://tailwindcss.com/docs/resize

;({
  resize: 'none',
})
;({
  resize: 'both',
})
;({
  resize: 'vertical',
})
;({
  resize: 'horizontal',
}) // https://tailwindcss.com/docs/user-select

;({
  userSelect: 'none',
})
;({
  userSelect: 'text',
})
;({
  userSelect: 'all',
})
;({
  userSelect: 'auto',
})


`;

exports[`twin.macro layout.js: layout.js 1`] = `

import tw from './macro'

// https://tailwindcss.com/docs/box-sizing
tw\`box-border\`
tw\`box-content\`

// https://tailwindcss.com/docs/display
tw\`hidden\`
tw\`block\`
tw\`inline-block\`
tw\`inline\`
tw\`flex\`
tw\`inline-flex\`
tw\`grid\`
tw\`table\`
tw\`table-caption\`
tw\`table-cell\`
tw\`table-column\`
tw\`table-column-group\`
tw\`table-footer-group\`
tw\`table-header-group\`
tw\`table-row-group\`
tw\`table-row\`

// https://tailwindcss.com/docs/float
tw\`float-right\`
tw\`float-left\`
tw\`float-none\`
tw\`clearfix\`

// https://tailwindcss.com/docs/clear
tw\`clear-left\`
tw\`clear-right\`
tw\`clear-both\`

// https://tailwindcss.com/docs/object-fit
tw\`object-contain\`
tw\`object-cover\`
tw\`object-fill\`
tw\`object-none\`
tw\`object-scale-down\`

// https://tailwindcss.com/docs/object-position
tw\`object-bottom\`
tw\`object-center\`
tw\`object-left\`
tw\`object-left-bottom\`
tw\`object-left-top\`
tw\`object-right\`
tw\`object-right-bottom\`
tw\`object-right-top\`
tw\`object-top\`

// https://tailwindcss.com/docs/overflow
tw\`overflow-auto\`
tw\`overflow-hidden\`
tw\`overflow-visible\`
tw\`overflow-scroll\`
tw\`overflow-x-auto\`
tw\`overflow-y-auto\`
tw\`overflow-x-hidden\`
tw\`overflow-y-hidden\`
tw\`overflow-x-visible\`
tw\`overflow-y-visible\`
tw\`overflow-x-scroll\`
tw\`overflow-y-scroll\`
tw\`scrolling-touch\`
tw\`scrolling-auto\`

// https://tailwindcss.com/docs/position
tw\`static\`
tw\`fixed\`
tw\`absolute\`
tw\`relative\`
tw\`sticky\`

// https://tailwindcss.com/docs/top-right-bottom-left
tw\`inset-0\`
tw\`inset-y-0\`
tw\`inset-x-0\`
tw\`top-0\`
tw\`right-0\`
tw\`bottom-0\`
tw\`left-0\`
tw\`inset-auto\`
tw\`inset-y-auto\`
tw\`inset-x-auto\`
tw\`top-auto\`
tw\`bottom-auto\`
tw\`left-auto\`
tw\`right-auto\`

// https://tailwindcss.com/docs/visibility
tw\`visible\`
tw\`invisible\`

// https://tailwindcss.com/docs/z-index
tw\`z-0\`
tw\`z-10\`
tw\`z-20\`
tw\`z-30\`
tw\`z-40\`
tw\`z-50\`
tw\`z-auto\`

      ↓ ↓ ↓ ↓ ↓ ↓

// https://tailwindcss.com/docs/box-sizing
;({
  'box-sizing': 'border-box',
})
;({
  'box-sizing': 'content-box',
}) // https://tailwindcss.com/docs/display

;({
  display: 'none',
})
;({
  display: 'block',
})
;({
  display: 'inline-block',
})
;({
  display: 'inline',
})
;({
  display: 'flex',
})
;({
  display: 'inline-flex',
})
;({
  display: 'grid',
})
;({
  display: 'table',
})
;({
  display: 'table-caption',
})
;({
  display: 'table-cell',
})
;({
  display: 'table-column',
})
;({
  display: 'table-column-group',
})
;({
  display: 'table-footer-group',
})
;({
  display: 'table-header-group',
})
;({
  display: 'table-row-group',
})
;({
  display: 'table-row',
}) // https://tailwindcss.com/docs/float

;({
  float: 'right',
})
;({
  float: 'left',
})
;({
  float: 'none',
})
;({
  '::after': {
    content: '""',
    display: 'table',
    clear: 'both',
  },
}) // https://tailwindcss.com/docs/clear

;({
  clear: 'left',
})
;({
  clear: 'right',
})
;({
  clear: 'both',
}) // https://tailwindcss.com/docs/object-fit

;({
  objectFit: 'contain',
})
;({
  objectFit: 'cover',
})
;({
  objectFit: 'fill',
})
;({
  objectFit: 'none',
})
;({
  objectFit: 'scale-down',
}) // https://tailwindcss.com/docs/object-position

;({
  objectPosition: 'bottom',
})
;({
  objectPosition: 'center',
})
;({
  objectPosition: 'left',
})
;({
  objectPosition: 'left bottom',
})
;({
  objectPosition: 'left top',
})
;({
  objectPosition: 'right',
})
;({
  objectPosition: 'right bottom',
})
;({
  objectPosition: 'right top',
})
;({
  objectPosition: 'top',
}) // https://tailwindcss.com/docs/overflow

;({
  overflow: 'auto',
})
;({
  overflow: 'hidden',
})
;({
  overflow: 'visible',
})
;({
  overflow: 'scroll',
})
;({
  overflowX: 'auto',
})
;({
  overflowY: 'auto',
})
;({
  overflowX: 'hidden',
})
;({
  overflowY: 'hidden',
})
;({
  overflowX: 'visible',
})
;({
  overflowY: 'visible',
})
;({
  overflowX: 'scroll',
})
;({
  overflowY: 'scroll',
})
;({
  WebkitOverflowScrolling: 'touch',
})
;({
  WebkitOverflowScrolling: 'auto',
}) // https://tailwindcss.com/docs/position

;({
  position: 'static',
})
;({
  position: 'fixed',
})
;({
  position: 'absolute',
})
;({
  position: 'relative',
})
;({
  position: 'sticky',
}) // https://tailwindcss.com/docs/top-right-bottom-left

;({
  top: '0',
  right: '0',
  bottom: '0',
  left: '0',
})
;({
  top: '0',
  bottom: '0',
})
;({
  left: '0',
  right: '0',
})
;({
  top: '0',
})
;({
  right: '0',
})
;({
  bottom: '0',
})
;({
  left: '0',
})
;({
  top: 'auto',
  right: 'auto',
  bottom: 'auto',
  left: 'auto',
})
;({
  top: 'auto',
  bottom: 'auto',
})
;({
  left: 'auto',
  right: 'auto',
})
;({
  top: 'auto',
})
;({
  bottom: 'auto',
})
;({
  left: 'auto',
})
;({
  right: 'auto',
}) // https://tailwindcss.com/docs/visibility

;({
  visibility: 'visible',
})
;({
  visibility: 'hidden',
}) // https://tailwindcss.com/docs/z-index

;({
  zIndex: '0',
})
;({
  zIndex: '10',
})
;({
  zIndex: '20',
})
;({
  zIndex: '30',
})
;({
  zIndex: '40',
})
;({
  zIndex: '50',
})
;({
  zIndex: 'auto',
})


`;

exports[`twin.macro sizing.js: sizing.js 1`] = `

import tw from './macro'

// https://tailwindcss.com/docs/width
tw\`w-0\`
tw\`w-1\`
tw\`w-2\`
tw\`w-3\`
tw\`w-4\`
tw\`w-5\`
tw\`w-6\`
tw\`w-8\`
tw\`w-10\`
tw\`w-12\`
tw\`w-16\`
tw\`w-20\`
tw\`w-24\`
tw\`w-32\`
tw\`w-40\`
tw\`w-48\`
tw\`w-56\`
tw\`w-64\`
tw\`w-auto\`
tw\`w-px\`
tw\`w-1/2\`
tw\`w-1/3\`
tw\`w-2/3\`
tw\`w-1/4\`
tw\`w-2/4\`
tw\`w-3/4\`
tw\`w-1/5\`
tw\`w-2/5\`
tw\`w-3/5\`
tw\`w-4/5\`
tw\`w-1/6\`
tw\`w-2/6\`
tw\`w-3/6\`
tw\`w-4/6\`
tw\`w-5/6\`
tw\`w-1/12\`
tw\`w-2/12\`
tw\`w-3/12\`
tw\`w-4/12\`
tw\`w-5/12\`
tw\`w-6/12\`
tw\`w-7/12\`
tw\`w-8/12\`
tw\`w-9/12\`
tw\`w-10/12\`
tw\`w-11/12\`
tw\`w-full\`
tw\`w-screen\`

// https://tailwindcss.com/docs/min-width
tw\`min-w-0\`
tw\`min-w-full\`

// https://tailwindcss.com/docs/max-width
tw\`max-w-xs\`
tw\`max-w-sm\`
tw\`max-w-md\`
tw\`max-w-lg\`
tw\`max-w-xl\`
tw\`max-w-2xl\`
tw\`max-w-3xl\`
tw\`max-w-4xl\`
tw\`max-w-5xl\`
tw\`max-w-6xl\`
tw\`max-w-full\`
tw\`max-w-screen-sm\`
tw\`max-w-screen-md\`
tw\`max-w-screen-lg\`
tw\`max-w-screen-xl\`
tw\`max-w-none\`

// https://tailwindcss.com/docs/height
tw\`h-0\`
tw\`h-1\`
tw\`h-2\`
tw\`h-3\`
tw\`h-4\`
tw\`h-5\`
tw\`h-6\`
tw\`h-8\`
tw\`h-10\`
tw\`h-12\`
tw\`h-16\`
tw\`h-20\`
tw\`h-24\`
tw\`h-32\`
tw\`h-40\`
tw\`h-48\`
tw\`h-56\`
tw\`h-64\`
tw\`h-auto\`
tw\`h-px\`
tw\`h-full\`
tw\`h-screen\`

// https://tailwindcss.com/docs/min-height
tw\`min-h-0\`
tw\`min-h-full\`
tw\`min-h-screen\`

// https://tailwindcss.com/docs/max-height
tw\`max-h-full\`
tw\`max-h-screen\`

      ↓ ↓ ↓ ↓ ↓ ↓

// https://tailwindcss.com/docs/width
;({
  width: '0',
})
;({
  width: '0.25rem',
})
;({
  width: '0.5rem',
})
;({
  width: '0.75rem',
})
;({
  width: '1rem',
})
;({
  width: '1.25rem',
})
;({
  width: '1.5rem',
})
;({
  width: '2rem',
})
;({
  width: '2.5rem',
})
;({
  width: '3rem',
})
;({
  width: '4rem',
})
;({
  width: '5rem',
})
;({
  width: '6rem',
})
;({
  width: '8rem',
})
;({
  width: '10rem',
})
;({
  width: '12rem',
})
;({
  width: '14rem',
})
;({
  width: '16rem',
})
;({
  width: 'auto',
})
;({
  width: '1px',
})
;({
  width: '50%',
})
;({
  width: '33.333333%',
})
;({
  width: '66.666667%',
})
;({
  width: '25%',
})
;({
  width: '50%',
})
;({
  width: '75%',
})
;({
  width: '20%',
})
;({
  width: '40%',
})
;({
  width: '60%',
})
;({
  width: '80%',
})
;({
  width: '16.666667%',
})
;({
  width: '33.333333%',
})
;({
  width: '50%',
})
;({
  width: '66.666667%',
})
;({
  width: '83.333333%',
})
;({
  width: '8.333333%',
})
;({
  width: '16.666667%',
})
;({
  width: '25%',
})
;({
  width: '33.333333%',
})
;({
  width: '41.666667%',
})
;({
  width: '50%',
})
;({
  width: '58.333333%',
})
;({
  width: '66.666667%',
})
;({
  width: '75%',
})
;({
  width: '83.333333%',
})
;({
  width: '91.666667%',
})
;({
  width: '100%',
})
;({
  width: '100vw',
}) // https://tailwindcss.com/docs/min-width

;({
  minWidth: '0',
})
;({
  minWidth: '100%',
}) // https://tailwindcss.com/docs/max-width

;({
  maxWidth: '20rem',
})
;({
  maxWidth: '24rem',
})
;({
  maxWidth: '28rem',
})
;({
  maxWidth: '32rem',
})
;({
  maxWidth: '36rem',
})
;({
  maxWidth: '42rem',
})
;({
  maxWidth: '48rem',
})
;({
  maxWidth: '56rem',
})
;({
  maxWidth: '64rem',
})
;({
  maxWidth: '72rem',
})
;({
  maxWidth: '100%',
})
;({
  maxWidth: '640px',
})
;({
  maxWidth: '768px',
})
;({
  maxWidth: '1024px',
})
;({
  maxWidth: '1280px',
})
;({
  maxWidth: 'none',
}) // https://tailwindcss.com/docs/height

;({
  height: '0',
})
;({
  height: '0.25rem',
})
;({
  height: '0.5rem',
})
;({
  height: '0.75rem',
})
;({
  height: '1rem',
})
;({
  height: '1.25rem',
})
;({
  height: '1.5rem',
})
;({
  height: '2rem',
})
;({
  height: '2.5rem',
})
;({
  height: '3rem',
})
;({
  height: '4rem',
})
;({
  height: '5rem',
})
;({
  height: '6rem',
})
;({
  height: '8rem',
})
;({
  height: '10rem',
})
;({
  height: '12rem',
})
;({
  height: '14rem',
})
;({
  height: '16rem',
})
;({
  height: 'auto',
})
;({
  height: '1px',
})
;({
  height: '100%',
})
;({
  height: '100vh',
}) // https://tailwindcss.com/docs/min-height

;({
  minHeight: '0',
})
;({
  minHeight: '100%',
})
;({
  minHeight: '100vh',
}) // https://tailwindcss.com/docs/max-height

;({
  maxHeight: '100%',
})
;({
  maxHeight: '100vh',
})


`;

exports[`twin.macro spacing.js: spacing.js 1`] = `

import tw from './macro'

// https://tailwindcss.com/docs/padding
tw\`p-0\`
tw\`p-1\`
tw\`p-2\`
tw\`p-3\`
tw\`p-4\`
tw\`p-5\`
tw\`p-6\`
tw\`p-8\`
tw\`p-10\`
tw\`p-12\`
tw\`p-16\`
tw\`p-20\`
tw\`p-24\`
tw\`p-32\`
tw\`p-40\`
tw\`p-48\`
tw\`p-56\`
tw\`p-64\`
tw\`p-px\`
tw\`py-0\`
tw\`py-1\`
tw\`py-2\`
tw\`py-3\`
tw\`py-4\`
tw\`py-5\`
tw\`py-6\`
tw\`py-8\`
tw\`py-10\`
tw\`py-12\`
tw\`py-16\`
tw\`py-20\`
tw\`py-24\`
tw\`py-32\`
tw\`py-40\`
tw\`py-48\`
tw\`py-56\`
tw\`py-64\`
tw\`py-px\`
tw\`px-0\`
tw\`px-1\`
tw\`px-2\`
tw\`px-3\`
tw\`px-4\`
tw\`px-5\`
tw\`px-6\`
tw\`px-8\`
tw\`px-10\`
tw\`px-12\`
tw\`px-16\`
tw\`px-20\`
tw\`px-24\`
tw\`px-32\`
tw\`px-40\`
tw\`px-48\`
tw\`px-56\`
tw\`px-64\`
tw\`px-px\`
tw\`pt-0\`
tw\`pt-1\`
tw\`pt-2\`
tw\`pt-3\`
tw\`pt-4\`
tw\`pt-5\`
tw\`pt-6\`
tw\`pt-8\`
tw\`pt-10\`
tw\`pt-12\`
tw\`pt-16\`
tw\`pt-20\`
tw\`pt-24\`
tw\`pt-32\`
tw\`pt-40\`
tw\`pt-48\`
tw\`pt-56\`
tw\`pt-64\`
tw\`pt-px\`
tw\`pr-0\`
tw\`pr-1\`
tw\`pr-2\`
tw\`pr-3\`
tw\`pr-4\`
tw\`pr-5\`
tw\`pr-6\`
tw\`pr-8\`
tw\`pr-10\`
tw\`pr-12\`
tw\`pr-16\`
tw\`pr-20\`
tw\`pr-24\`
tw\`pr-32\`
tw\`pr-40\`
tw\`pr-48\`
tw\`pr-56\`
tw\`pr-64\`
tw\`pr-px\`
tw\`pb-0\`
tw\`pb-1\`
tw\`pb-2\`
tw\`pb-3\`
tw\`pb-4\`
tw\`pb-5\`
tw\`pb-6\`
tw\`pb-8\`
tw\`pb-10\`
tw\`pb-12\`
tw\`pb-16\`
tw\`pb-20\`
tw\`pb-24\`
tw\`pb-32\`
tw\`pb-40\`
tw\`pb-48\`
tw\`pb-56\`
tw\`pb-64\`
tw\`pb-px\`
tw\`pl-0\`
tw\`pl-1\`
tw\`pl-2\`
tw\`pl-3\`
tw\`pl-4\`
tw\`pl-5\`
tw\`pl-6\`
tw\`pl-8\`
tw\`pl-10\`
tw\`pl-12\`
tw\`pl-16\`
tw\`pl-20\`
tw\`pl-24\`
tw\`pl-32\`
tw\`pl-40\`
tw\`pl-48\`
tw\`pl-56\`
tw\`pl-64\`
tw\`pl-px\`

// https://tailwindcss.com/docs/margin
tw\`m-0\`
tw\`m-1\`
tw\`m-2\`
tw\`m-3\`
tw\`m-4\`
tw\`m-5\`
tw\`m-6\`
tw\`m-8\`
tw\`m-10\`
tw\`m-12\`
tw\`m-16\`
tw\`m-20\`
tw\`m-24\`
tw\`m-32\`
tw\`m-40\`
tw\`m-48\`
tw\`m-56\`
tw\`m-64\`
tw\`m-auto\`
tw\`m-px\`
tw\`-m-1\`
tw\`-m-2\`
tw\`-m-3\`
tw\`-m-4\`
tw\`-m-5\`
tw\`-m-6\`
tw\`-m-8\`
tw\`-m-10\`
tw\`-m-12\`
tw\`-m-16\`
tw\`-m-20\`
tw\`-m-24\`
tw\`-m-32\`
tw\`-m-40\`
tw\`-m-48\`
tw\`-m-56\`
tw\`-m-64\`
tw\`-m-px\`
tw\`my-0\`
tw\`my-1\`
tw\`my-2\`
tw\`my-3\`
tw\`my-4\`
tw\`my-5\`
tw\`my-6\`
tw\`my-8\`
tw\`my-10\`
tw\`my-12\`
tw\`my-16\`
tw\`my-20\`
tw\`my-24\`
tw\`my-32\`
tw\`my-40\`
tw\`my-48\`
tw\`my-56\`
tw\`my-64\`
tw\`my-auto\`
tw\`my-px\`
tw\`-my-1\`
tw\`-my-2\`
tw\`-my-3\`
tw\`-my-4\`
tw\`-my-5\`
tw\`-my-6\`
tw\`-my-8\`
tw\`-my-10\`
tw\`-my-12\`
tw\`-my-16\`
tw\`-my-20\`
tw\`-my-24\`
tw\`-my-32\`
tw\`-my-40\`
tw\`-my-48\`
tw\`-my-56\`
tw\`-my-64\`
tw\`-my-px\`
tw\`mx-0\`
tw\`mx-1\`
tw\`mx-2\`
tw\`mx-3\`
tw\`mx-4\`
tw\`mx-5\`
tw\`mx-6\`
tw\`mx-8\`
tw\`mx-10\`
tw\`mx-12\`
tw\`mx-16\`
tw\`mx-20\`
tw\`mx-24\`
tw\`mx-32\`
tw\`mx-40\`
tw\`mx-48\`
tw\`mx-56\`
tw\`mx-64\`
tw\`mx-auto\`
tw\`mx-px\`
tw\`-mx-1\`
tw\`-mx-2\`
tw\`-mx-3\`
tw\`-mx-4\`
tw\`-mx-5\`
tw\`-mx-6\`
tw\`-mx-8\`
tw\`-mx-10\`
tw\`-mx-12\`
tw\`-mx-16\`
tw\`-mx-20\`
tw\`-mx-24\`
tw\`-mx-32\`
tw\`-mx-40\`
tw\`-mx-48\`
tw\`-mx-56\`
tw\`-mx-64\`
tw\`-mx-px\`
tw\`mt-0\`
tw\`mt-1\`
tw\`mt-2\`
tw\`mt-3\`
tw\`mt-4\`
tw\`mt-5\`
tw\`mt-6\`
tw\`mt-8\`
tw\`mt-10\`
tw\`mt-12\`
tw\`mt-16\`
tw\`mt-20\`
tw\`mt-24\`
tw\`mt-32\`
tw\`mt-40\`
tw\`mt-48\`
tw\`mt-56\`
tw\`mt-64\`
tw\`mt-auto\`
tw\`mt-px\`
tw\`-mt-1\`
tw\`-mt-2\`
tw\`-mt-3\`
tw\`-mt-4\`
tw\`-mt-5\`
tw\`-mt-6\`
tw\`-mt-8\`
tw\`-mt-10\`
tw\`-mt-12\`
tw\`-mt-16\`
tw\`-mt-20\`
tw\`-mt-24\`
tw\`-mt-32\`
tw\`-mt-40\`
tw\`-mt-48\`
tw\`-mt-56\`
tw\`-mt-64\`
tw\`-mt-px\`
tw\`mr-0\`
tw\`mr-1\`
tw\`mr-2\`
tw\`mr-3\`
tw\`mr-4\`
tw\`mr-5\`
tw\`mr-6\`
tw\`mr-8\`
tw\`mr-10\`
tw\`mr-12\`
tw\`mr-16\`
tw\`mr-20\`
tw\`mr-24\`
tw\`mr-32\`
tw\`mr-40\`
tw\`mr-48\`
tw\`mr-56\`
tw\`mr-64\`
tw\`mr-auto\`
tw\`mr-px\`
tw\`-mr-1\`
tw\`-mr-2\`
tw\`-mr-3\`
tw\`-mr-4\`
tw\`-mr-5\`
tw\`-mr-6\`
tw\`-mr-8\`
tw\`-mr-10\`
tw\`-mr-12\`
tw\`-mr-16\`
tw\`-mr-20\`
tw\`-mr-24\`
tw\`-mr-32\`
tw\`-mr-40\`
tw\`-mr-48\`
tw\`-mr-56\`
tw\`-mr-64\`
tw\`-mr-px\`
tw\`mb-0\`
tw\`mb-1\`
tw\`mb-2\`
tw\`mb-3\`
tw\`mb-4\`
tw\`mb-5\`
tw\`mb-6\`
tw\`mb-8\`
tw\`mb-10\`
tw\`mb-12\`
tw\`mb-16\`
tw\`mb-20\`
tw\`mb-24\`
tw\`mb-32\`
tw\`mb-40\`
tw\`mb-48\`
tw\`mb-56\`
tw\`mb-64\`
tw\`mb-auto\`
tw\`mb-px\`
tw\`-mb-1\`
tw\`-mb-2\`
tw\`-mb-3\`
tw\`-mb-4\`
tw\`-mb-5\`
tw\`-mb-6\`
tw\`-mb-8\`
tw\`-mb-10\`
tw\`-mb-12\`
tw\`-mb-16\`
tw\`-mb-20\`
tw\`-mb-24\`
tw\`-mb-32\`
tw\`-mb-40\`
tw\`-mb-48\`
tw\`-mb-56\`
tw\`-mb-64\`
tw\`-mb-px\`
tw\`ml-0\`
tw\`ml-1\`
tw\`ml-2\`
tw\`ml-3\`
tw\`ml-4\`
tw\`ml-5\`
tw\`ml-6\`
tw\`ml-8\`
tw\`ml-10\`
tw\`ml-12\`
tw\`ml-16\`
tw\`ml-20\`
tw\`ml-24\`
tw\`ml-32\`
tw\`ml-40\`
tw\`ml-48\`
tw\`ml-56\`
tw\`ml-64\`
tw\`ml-auto\`
tw\`ml-px\`
tw\`-ml-1\`
tw\`-ml-2\`
tw\`-ml-3\`
tw\`-ml-4\`
tw\`-ml-5\`
tw\`-ml-6\`
tw\`-ml-8\`
tw\`-ml-10\`
tw\`-ml-12\`
tw\`-ml-16\`
tw\`-ml-20\`
tw\`-ml-24\`
tw\`-ml-32\`
tw\`-ml-40\`
tw\`-ml-48\`
tw\`-ml-56\`
tw\`-ml-64\`
tw\`-ml-px\`

      ↓ ↓ ↓ ↓ ↓ ↓

// https://tailwindcss.com/docs/padding
;({
  padding: '0',
})
;({
  padding: '0.25rem',
})
;({
  padding: '0.5rem',
})
;({
  padding: '0.75rem',
})
;({
  padding: '1rem',
})
;({
  padding: '1.25rem',
})
;({
  padding: '1.5rem',
})
;({
  padding: '2rem',
})
;({
  padding: '2.5rem',
})
;({
  padding: '3rem',
})
;({
  padding: '4rem',
})
;({
  padding: '5rem',
})
;({
  padding: '6rem',
})
;({
  padding: '8rem',
})
;({
  padding: '10rem',
})
;({
  padding: '12rem',
})
;({
  padding: '14rem',
})
;({
  padding: '16rem',
})
;({
  padding: '1px',
})
;({
  paddingTop: '0',
  paddingBottom: '0',
})
;({
  paddingTop: '0.25rem',
  paddingBottom: '0.25rem',
})
;({
  paddingTop: '0.5rem',
  paddingBottom: '0.5rem',
})
;({
  paddingTop: '0.75rem',
  paddingBottom: '0.75rem',
})
;({
  paddingTop: '1rem',
  paddingBottom: '1rem',
})
;({
  paddingTop: '1.25rem',
  paddingBottom: '1.25rem',
})
;({
  paddingTop: '1.5rem',
  paddingBottom: '1.5rem',
})
;({
  paddingTop: '2rem',
  paddingBottom: '2rem',
})
;({
  paddingTop: '2.5rem',
  paddingBottom: '2.5rem',
})
;({
  paddingTop: '3rem',
  paddingBottom: '3rem',
})
;({
  paddingTop: '4rem',
  paddingBottom: '4rem',
})
;({
  paddingTop: '5rem',
  paddingBottom: '5rem',
})
;({
  paddingTop: '6rem',
  paddingBottom: '6rem',
})
;({
  paddingTop: '8rem',
  paddingBottom: '8rem',
})
;({
  paddingTop: '10rem',
  paddingBottom: '10rem',
})
;({
  paddingTop: '12rem',
  paddingBottom: '12rem',
})
;({
  paddingTop: '14rem',
  paddingBottom: '14rem',
})
;({
  paddingTop: '16rem',
  paddingBottom: '16rem',
})
;({
  paddingTop: '1px',
  paddingBottom: '1px',
})
;({
  paddingLeft: '0',
  paddingRight: '0',
})
;({
  paddingLeft: '0.25rem',
  paddingRight: '0.25rem',
})
;({
  paddingLeft: '0.5rem',
  paddingRight: '0.5rem',
})
;({
  paddingLeft: '0.75rem',
  paddingRight: '0.75rem',
})
;({
  paddingLeft: '1rem',
  paddingRight: '1rem',
})
;({
  paddingLeft: '1.25rem',
  paddingRight: '1.25rem',
})
;({
  paddingLeft: '1.5rem',
  paddingRight: '1.5rem',
})
;({
  paddingLeft: '2rem',
  paddingRight: '2rem',
})
;({
  paddingLeft: '2.5rem',
  paddingRight: '2.5rem',
})
;({
  paddingLeft: '3rem',
  paddingRight: '3rem',
})
;({
  paddingLeft: '4rem',
  paddingRight: '4rem',
})
;({
  paddingLeft: '5rem',
  paddingRight: '5rem',
})
;({
  paddingLeft: '6rem',
  paddingRight: '6rem',
})
;({
  paddingLeft: '8rem',
  paddingRight: '8rem',
})
;({
  paddingLeft: '10rem',
  paddingRight: '10rem',
})
;({
  paddingLeft: '12rem',
  paddingRight: '12rem',
})
;({
  paddingLeft: '14rem',
  paddingRight: '14rem',
})
;({
  paddingLeft: '16rem',
  paddingRight: '16rem',
})
;({
  paddingLeft: '1px',
  paddingRight: '1px',
})
;({
  paddingTop: '0',
})
;({
  paddingTop: '0.25rem',
})
;({
  paddingTop: '0.5rem',
})
;({
  paddingTop: '0.75rem',
})
;({
  paddingTop: '1rem',
})
;({
  paddingTop: '1.25rem',
})
;({
  paddingTop: '1.5rem',
})
;({
  paddingTop: '2rem',
})
;({
  paddingTop: '2.5rem',
})
;({
  paddingTop: '3rem',
})
;({
  paddingTop: '4rem',
})
;({
  paddingTop: '5rem',
})
;({
  paddingTop: '6rem',
})
;({
  paddingTop: '8rem',
})
;({
  paddingTop: '10rem',
})
;({
  paddingTop: '12rem',
})
;({
  paddingTop: '14rem',
})
;({
  paddingTop: '16rem',
})
;({
  paddingTop: '1px',
})
;({
  paddingRight: '0',
})
;({
  paddingRight: '0.25rem',
})
;({
  paddingRight: '0.5rem',
})
;({
  paddingRight: '0.75rem',
})
;({
  paddingRight: '1rem',
})
;({
  paddingRight: '1.25rem',
})
;({
  paddingRight: '1.5rem',
})
;({
  paddingRight: '2rem',
})
;({
  paddingRight: '2.5rem',
})
;({
  paddingRight: '3rem',
})
;({
  paddingRight: '4rem',
})
;({
  paddingRight: '5rem',
})
;({
  paddingRight: '6rem',
})
;({
  paddingRight: '8rem',
})
;({
  paddingRight: '10rem',
})
;({
  paddingRight: '12rem',
})
;({
  paddingRight: '14rem',
})
;({
  paddingRight: '16rem',
})
;({
  paddingRight: '1px',
})
;({
  paddingBottom: '0',
})
;({
  paddingBottom: '0.25rem',
})
;({
  paddingBottom: '0.5rem',
})
;({
  paddingBottom: '0.75rem',
})
;({
  paddingBottom: '1rem',
})
;({
  paddingBottom: '1.25rem',
})
;({
  paddingBottom: '1.5rem',
})
;({
  paddingBottom: '2rem',
})
;({
  paddingBottom: '2.5rem',
})
;({
  paddingBottom: '3rem',
})
;({
  paddingBottom: '4rem',
})
;({
  paddingBottom: '5rem',
})
;({
  paddingBottom: '6rem',
})
;({
  paddingBottom: '8rem',
})
;({
  paddingBottom: '10rem',
})
;({
  paddingBottom: '12rem',
})
;({
  paddingBottom: '14rem',
})
;({
  paddingBottom: '16rem',
})
;({
  paddingBottom: '1px',
})
;({
  paddingLeft: '0',
})
;({
  paddingLeft: '0.25rem',
})
;({
  paddingLeft: '0.5rem',
})
;({
  paddingLeft: '0.75rem',
})
;({
  paddingLeft: '1rem',
})
;({
  paddingLeft: '1.25rem',
})
;({
  paddingLeft: '1.5rem',
})
;({
  paddingLeft: '2rem',
})
;({
  paddingLeft: '2.5rem',
})
;({
  paddingLeft: '3rem',
})
;({
  paddingLeft: '4rem',
})
;({
  paddingLeft: '5rem',
})
;({
  paddingLeft: '6rem',
})
;({
  paddingLeft: '8rem',
})
;({
  paddingLeft: '10rem',
})
;({
  paddingLeft: '12rem',
})
;({
  paddingLeft: '14rem',
})
;({
  paddingLeft: '16rem',
})
;({
  paddingLeft: '1px',
}) // https://tailwindcss.com/docs/margin

;({
  margin: '0',
})
;({
  margin: '0.25rem',
})
;({
  margin: '0.5rem',
})
;({
  margin: '0.75rem',
})
;({
  margin: '1rem',
})
;({
  margin: '1.25rem',
})
;({
  margin: '1.5rem',
})
;({
  margin: '2rem',
})
;({
  margin: '2.5rem',
})
;({
  margin: '3rem',
})
;({
  margin: '4rem',
})
;({
  margin: '5rem',
})
;({
  margin: '6rem',
})
;({
  margin: '8rem',
})
;({
  margin: '10rem',
})
;({
  margin: '12rem',
})
;({
  margin: '14rem',
})
;({
  margin: '16rem',
})
;({
  margin: 'auto',
})
;({
  margin: '1px',
})
;({
  margin: '-0.25rem',
})
;({
  margin: '-0.5rem',
})
;({
  margin: '-0.75rem',
})
;({
  margin: '-1rem',
})
;({
  margin: '-1.25rem',
})
;({
  margin: '-1.5rem',
})
;({
  margin: '-2rem',
})
;({
  margin: '-2.5rem',
})
;({
  margin: '-3rem',
})
;({
  margin: '-4rem',
})
;({
  margin: '-5rem',
})
;({
  margin: '-6rem',
})
;({
  margin: '-8rem',
})
;({
  margin: '-10rem',
})
;({
  margin: '-12rem',
})
;({
  margin: '-14rem',
})
;({
  margin: '-16rem',
})
;({
  margin: '-1px',
})
;({
  marginTop: '0',
  marginBottom: '0',
})
;({
  marginTop: '0.25rem',
  marginBottom: '0.25rem',
})
;({
  marginTop: '0.5rem',
  marginBottom: '0.5rem',
})
;({
  marginTop: '0.75rem',
  marginBottom: '0.75rem',
})
;({
  marginTop: '1rem',
  marginBottom: '1rem',
})
;({
  marginTop: '1.25rem',
  marginBottom: '1.25rem',
})
;({
  marginTop: '1.5rem',
  marginBottom: '1.5rem',
})
;({
  marginTop: '2rem',
  marginBottom: '2rem',
})
;({
  marginTop: '2.5rem',
  marginBottom: '2.5rem',
})
;({
  marginTop: '3rem',
  marginBottom: '3rem',
})
;({
  marginTop: '4rem',
  marginBottom: '4rem',
})
;({
  marginTop: '5rem',
  marginBottom: '5rem',
})
;({
  marginTop: '6rem',
  marginBottom: '6rem',
})
;({
  marginTop: '8rem',
  marginBottom: '8rem',
})
;({
  marginTop: '10rem',
  marginBottom: '10rem',
})
;({
  marginTop: '12rem',
  marginBottom: '12rem',
})
;({
  marginTop: '14rem',
  marginBottom: '14rem',
})
;({
  marginTop: '16rem',
  marginBottom: '16rem',
})
;({
  marginTop: 'auto',
  marginBottom: 'auto',
})
;({
  marginTop: '1px',
  marginBottom: '1px',
})
;({
  marginTop: '-0.25rem',
  marginBottom: '-0.25rem',
})
;({
  marginTop: '-0.5rem',
  marginBottom: '-0.5rem',
})
;({
  marginTop: '-0.75rem',
  marginBottom: '-0.75rem',
})
;({
  marginTop: '-1rem',
  marginBottom: '-1rem',
})
;({
  marginTop: '-1.25rem',
  marginBottom: '-1.25rem',
})
;({
  marginTop: '-1.5rem',
  marginBottom: '-1.5rem',
})
;({
  marginTop: '-2rem',
  marginBottom: '-2rem',
})
;({
  marginTop: '-2.5rem',
  marginBottom: '-2.5rem',
})
;({
  marginTop: '-3rem',
  marginBottom: '-3rem',
})
;({
  marginTop: '-4rem',
  marginBottom: '-4rem',
})
;({
  marginTop: '-5rem',
  marginBottom: '-5rem',
})
;({
  marginTop: '-6rem',
  marginBottom: '-6rem',
})
;({
  marginTop: '-8rem',
  marginBottom: '-8rem',
})
;({
  marginTop: '-10rem',
  marginBottom: '-10rem',
})
;({
  marginTop: '-12rem',
  marginBottom: '-12rem',
})
;({
  marginTop: '-14rem',
  marginBottom: '-14rem',
})
;({
  marginTop: '-16rem',
  marginBottom: '-16rem',
})
;({
  marginTop: '-1px',
  marginBottom: '-1px',
})
;({
  marginLeft: '0',
  marginRight: '0',
})
;({
  marginLeft: '0.25rem',
  marginRight: '0.25rem',
})
;({
  marginLeft: '0.5rem',
  marginRight: '0.5rem',
})
;({
  marginLeft: '0.75rem',
  marginRight: '0.75rem',
})
;({
  marginLeft: '1rem',
  marginRight: '1rem',
})
;({
  marginLeft: '1.25rem',
  marginRight: '1.25rem',
})
;({
  marginLeft: '1.5rem',
  marginRight: '1.5rem',
})
;({
  marginLeft: '2rem',
  marginRight: '2rem',
})
;({
  marginLeft: '2.5rem',
  marginRight: '2.5rem',
})
;({
  marginLeft: '3rem',
  marginRight: '3rem',
})
;({
  marginLeft: '4rem',
  marginRight: '4rem',
})
;({
  marginLeft: '5rem',
  marginRight: '5rem',
})
;({
  marginLeft: '6rem',
  marginRight: '6rem',
})
;({
  marginLeft: '8rem',
  marginRight: '8rem',
})
;({
  marginLeft: '10rem',
  marginRight: '10rem',
})
;({
  marginLeft: '12rem',
  marginRight: '12rem',
})
;({
  marginLeft: '14rem',
  marginRight: '14rem',
})
;({
  marginLeft: '16rem',
  marginRight: '16rem',
})
;({
  marginLeft: 'auto',
  marginRight: 'auto',
})
;({
  marginLeft: '1px',
  marginRight: '1px',
})
;({
  marginLeft: '-0.25rem',
  marginRight: '-0.25rem',
})
;({
  marginLeft: '-0.5rem',
  marginRight: '-0.5rem',
})
;({
  marginLeft: '-0.75rem',
  marginRight: '-0.75rem',
})
;({
  marginLeft: '-1rem',
  marginRight: '-1rem',
})
;({
  marginLeft: '-1.25rem',
  marginRight: '-1.25rem',
})
;({
  marginLeft: '-1.5rem',
  marginRight: '-1.5rem',
})
;({
  marginLeft: '-2rem',
  marginRight: '-2rem',
})
;({
  marginLeft: '-2.5rem',
  marginRight: '-2.5rem',
})
;({
  marginLeft: '-3rem',
  marginRight: '-3rem',
})
;({
  marginLeft: '-4rem',
  marginRight: '-4rem',
})
;({
  marginLeft: '-5rem',
  marginRight: '-5rem',
})
;({
  marginLeft: '-6rem',
  marginRight: '-6rem',
})
;({
  marginLeft: '-8rem',
  marginRight: '-8rem',
})
;({
  marginLeft: '-10rem',
  marginRight: '-10rem',
})
;({
  marginLeft: '-12rem',
  marginRight: '-12rem',
})
;({
  marginLeft: '-14rem',
  marginRight: '-14rem',
})
;({
  marginLeft: '-16rem',
  marginRight: '-16rem',
})
;({
  marginLeft: '-1px',
  marginRight: '-1px',
})
;({
  marginTop: '0',
})
;({
  marginTop: '0.25rem',
})
;({
  marginTop: '0.5rem',
})
;({
  marginTop: '0.75rem',
})
;({
  marginTop: '1rem',
})
;({
  marginTop: '1.25rem',
})
;({
  marginTop: '1.5rem',
})
;({
  marginTop: '2rem',
})
;({
  marginTop: '2.5rem',
})
;({
  marginTop: '3rem',
})
;({
  marginTop: '4rem',
})
;({
  marginTop: '5rem',
})
;({
  marginTop: '6rem',
})
;({
  marginTop: '8rem',
})
;({
  marginTop: '10rem',
})
;({
  marginTop: '12rem',
})
;({
  marginTop: '14rem',
})
;({
  marginTop: '16rem',
})
;({
  marginTop: 'auto',
})
;({
  marginTop: '1px',
})
;({
  marginTop: '-0.25rem',
})
;({
  marginTop: '-0.5rem',
})
;({
  marginTop: '-0.75rem',
})
;({
  marginTop: '-1rem',
})
;({
  marginTop: '-1.25rem',
})
;({
  marginTop: '-1.5rem',
})
;({
  marginTop: '-2rem',
})
;({
  marginTop: '-2.5rem',
})
;({
  marginTop: '-3rem',
})
;({
  marginTop: '-4rem',
})
;({
  marginTop: '-5rem',
})
;({
  marginTop: '-6rem',
})
;({
  marginTop: '-8rem',
})
;({
  marginTop: '-10rem',
})
;({
  marginTop: '-12rem',
})
;({
  marginTop: '-14rem',
})
;({
  marginTop: '-16rem',
})
;({
  marginTop: '-1px',
})
;({
  marginRight: '0',
})
;({
  marginRight: '0.25rem',
})
;({
  marginRight: '0.5rem',
})
;({
  marginRight: '0.75rem',
})
;({
  marginRight: '1rem',
})
;({
  marginRight: '1.25rem',
})
;({
  marginRight: '1.5rem',
})
;({
  marginRight: '2rem',
})
;({
  marginRight: '2.5rem',
})
;({
  marginRight: '3rem',
})
;({
  marginRight: '4rem',
})
;({
  marginRight: '5rem',
})
;({
  marginRight: '6rem',
})
;({
  marginRight: '8rem',
})
;({
  marginRight: '10rem',
})
;({
  marginRight: '12rem',
})
;({
  marginRight: '14rem',
})
;({
  marginRight: '16rem',
})
;({
  marginRight: 'auto',
})
;({
  marginRight: '1px',
})
;({
  marginRight: '-0.25rem',
})
;({
  marginRight: '-0.5rem',
})
;({
  marginRight: '-0.75rem',
})
;({
  marginRight: '-1rem',
})
;({
  marginRight: '-1.25rem',
})
;({
  marginRight: '-1.5rem',
})
;({
  marginRight: '-2rem',
})
;({
  marginRight: '-2.5rem',
})
;({
  marginRight: '-3rem',
})
;({
  marginRight: '-4rem',
})
;({
  marginRight: '-5rem',
})
;({
  marginRight: '-6rem',
})
;({
  marginRight: '-8rem',
})
;({
  marginRight: '-10rem',
})
;({
  marginRight: '-12rem',
})
;({
  marginRight: '-14rem',
})
;({
  marginRight: '-16rem',
})
;({
  marginRight: '-1px',
})
;({
  marginBottom: '0',
})
;({
  marginBottom: '0.25rem',
})
;({
  marginBottom: '0.5rem',
})
;({
  marginBottom: '0.75rem',
})
;({
  marginBottom: '1rem',
})
;({
  marginBottom: '1.25rem',
})
;({
  marginBottom: '1.5rem',
})
;({
  marginBottom: '2rem',
})
;({
  marginBottom: '2.5rem',
})
;({
  marginBottom: '3rem',
})
;({
  marginBottom: '4rem',
})
;({
  marginBottom: '5rem',
})
;({
  marginBottom: '6rem',
})
;({
  marginBottom: '8rem',
})
;({
  marginBottom: '10rem',
})
;({
  marginBottom: '12rem',
})
;({
  marginBottom: '14rem',
})
;({
  marginBottom: '16rem',
})
;({
  marginBottom: 'auto',
})
;({
  marginBottom: '1px',
})
;({
  marginBottom: '-0.25rem',
})
;({
  marginBottom: '-0.5rem',
})
;({
  marginBottom: '-0.75rem',
})
;({
  marginBottom: '-1rem',
})
;({
  marginBottom: '-1.25rem',
})
;({
  marginBottom: '-1.5rem',
})
;({
  marginBottom: '-2rem',
})
;({
  marginBottom: '-2.5rem',
})
;({
  marginBottom: '-3rem',
})
;({
  marginBottom: '-4rem',
})
;({
  marginBottom: '-5rem',
})
;({
  marginBottom: '-6rem',
})
;({
  marginBottom: '-8rem',
})
;({
  marginBottom: '-10rem',
})
;({
  marginBottom: '-12rem',
})
;({
  marginBottom: '-14rem',
})
;({
  marginBottom: '-16rem',
})
;({
  marginBottom: '-1px',
})
;({
  marginLeft: '0',
})
;({
  marginLeft: '0.25rem',
})
;({
  marginLeft: '0.5rem',
})
;({
  marginLeft: '0.75rem',
})
;({
  marginLeft: '1rem',
})
;({
  marginLeft: '1.25rem',
})
;({
  marginLeft: '1.5rem',
})
;({
  marginLeft: '2rem',
})
;({
  marginLeft: '2.5rem',
})
;({
  marginLeft: '3rem',
})
;({
  marginLeft: '4rem',
})
;({
  marginLeft: '5rem',
})
;({
  marginLeft: '6rem',
})
;({
  marginLeft: '8rem',
})
;({
  marginLeft: '10rem',
})
;({
  marginLeft: '12rem',
})
;({
  marginLeft: '14rem',
})
;({
  marginLeft: '16rem',
})
;({
  marginLeft: 'auto',
})
;({
  marginLeft: '1px',
})
;({
  marginLeft: '-0.25rem',
})
;({
  marginLeft: '-0.5rem',
})
;({
  marginLeft: '-0.75rem',
})
;({
  marginLeft: '-1rem',
})
;({
  marginLeft: '-1.25rem',
})
;({
  marginLeft: '-1.5rem',
})
;({
  marginLeft: '-2rem',
})
;({
  marginLeft: '-2.5rem',
})
;({
  marginLeft: '-3rem',
})
;({
  marginLeft: '-4rem',
})
;({
  marginLeft: '-5rem',
})
;({
  marginLeft: '-6rem',
})
;({
  marginLeft: '-8rem',
})
;({
  marginLeft: '-10rem',
})
;({
  marginLeft: '-12rem',
})
;({
  marginLeft: '-14rem',
})
;({
  marginLeft: '-16rem',
})
;({
  marginLeft: '-1px',
})


`;

exports[`twin.macro svg.js: svg.js 1`] = `

import tw from './macro'

// https://tailwindcss.com/docs/fill
tw\`fill-current\`

// https://tailwindcss.com/docs/stroke
tw\`stroke-current\`

// https://tailwindcss.com/docs/stroke-width
tw\`stroke-0\`
tw\`stroke-1\`
tw\`stroke-2\`

      ↓ ↓ ↓ ↓ ↓ ↓

// https://tailwindcss.com/docs/fill
;({
  fill: 'currentColor',
}) // https://tailwindcss.com/docs/stroke

;({
  stroke: 'currentColor',
}) // https://tailwindcss.com/docs/stroke-width

;({
  strokeWidth: '0',
})
;({
  strokeWidth: '1',
})
;({
  strokeWidth: '2',
})


`;

exports[`twin.macro tables.js: tables.js 1`] = `

import tw from './macro'

// https://tailwindcss.com/docs/border-collapse
tw\`border-collapse\`
tw\`border-separate\`

// https://tailwindcss.com/docs/table-layout
tw\`table-auto\`
tw\`table-fixed\`

      ↓ ↓ ↓ ↓ ↓ ↓

// https://tailwindcss.com/docs/border-collapse
;({
  borderCollapse: 'collapse',
})
;({
  borderCollapse: 'separate',
}) // https://tailwindcss.com/docs/table-layout

;({
  tableLayout: 'auto',
})
;({
  tableLayout: 'fixed',
})


`;

exports[`twin.macro transforms.js: transforms.js 1`] = `

import tw from './macro'

// https://tailwindcss.com/docs/scale
tw\`scale-0\`
tw\`scale-50\`
tw\`scale-75\`
tw\`scale-90\`
tw\`scale-95\`
tw\`scale-100\`
tw\`scale-105\`
tw\`scale-110\`
tw\`scale-125\`
tw\`scale-150\`
tw\`scale-x-0\`
tw\`scale-x-50\`
tw\`scale-x-75\`
tw\`scale-x-90\`
tw\`scale-x-95\`
tw\`scale-x-100\`
tw\`scale-x-105\`
tw\`scale-x-110\`
tw\`scale-x-125\`
tw\`scale-x-150\`
tw\`scale-y-0\`
tw\`scale-y-50\`
tw\`scale-y-75\`
tw\`scale-y-90\`
tw\`scale-y-95\`
tw\`scale-y-100\`
tw\`scale-y-105\`
tw\`scale-y-110\`
tw\`scale-y-125\`
tw\`scale-y-150\`

// https://tailwindcss.com/docs/rotate
tw\`rotate-0\`
tw\`rotate-45\`
tw\`rotate-90\`
tw\`rotate-180\`
tw\`-rotate-180\`
tw\`-rotate-90\`
tw\`-rotate-45\`

// https://tailwindcss.com/docs/translate
tw\`translate-x-0\`
tw\`translate-x-1\`
tw\`translate-x-2\`
tw\`translate-x-3\`
tw\`translate-x-4\`
tw\`translate-x-5\`
tw\`translate-x-6\`
tw\`translate-x-8\`
tw\`translate-x-10\`
tw\`translate-x-12\`
tw\`translate-x-16\`
tw\`translate-x-20\`
tw\`translate-x-24\`
tw\`translate-x-32\`
tw\`translate-x-40\`
tw\`translate-x-48\`
tw\`translate-x-56\`
tw\`translate-x-64\`
tw\`translate-x-px\`
tw\`-translate-x-1\`
tw\`-translate-x-2\`
tw\`-translate-x-3\`
tw\`-translate-x-4\`
tw\`-translate-x-5\`
tw\`-translate-x-6\`
tw\`-translate-x-8\`
tw\`-translate-x-10\`
tw\`-translate-x-12\`
tw\`-translate-x-16\`
tw\`-translate-x-20\`
tw\`-translate-x-24\`
tw\`-translate-x-32\`
tw\`-translate-x-40\`
tw\`-translate-x-48\`
tw\`-translate-x-56\`
tw\`-translate-x-64\`
tw\`-translate-x-px\`
tw\`-translate-x-full\`
tw\`-translate-x-1/2\`
tw\`translate-x-1/2\`
tw\`translate-x-full\`
tw\`translate-y-0\`
tw\`translate-y-1\`
tw\`translate-y-2\`
tw\`translate-y-3\`
tw\`translate-y-4\`
tw\`translate-y-5\`
tw\`translate-y-6\`
tw\`translate-y-8\`
tw\`translate-y-10\`
tw\`translate-y-12\`
tw\`translate-y-16\`
tw\`translate-y-20\`
tw\`translate-y-24\`
tw\`translate-y-32\`
tw\`translate-y-40\`
tw\`translate-y-48\`
tw\`translate-y-56\`
tw\`translate-y-64\`
tw\`translate-y-px\`
tw\`-translate-y-1\`
tw\`-translate-y-2\`
tw\`-translate-y-3\`
tw\`-translate-y-4\`
tw\`-translate-y-5\`
tw\`-translate-y-6\`
tw\`-translate-y-8\`
tw\`-translate-y-10\`
tw\`-translate-y-12\`
tw\`-translate-y-16\`
tw\`-translate-y-20\`
tw\`-translate-y-24\`
tw\`-translate-y-32\`
tw\`-translate-y-40\`
tw\`-translate-y-48\`
tw\`-translate-y-56\`
tw\`-translate-y-64\`
tw\`-translate-y-px\`
tw\`-translate-y-full\`
tw\`-translate-y-1/2\`
tw\`translate-y-1/2\`
tw\`translate-y-full\`

// https://tailwindcss.com/docs/skew
tw\`skew-x-0\`
tw\`skew-x-3\`
tw\`skew-x-6\`
tw\`skew-x-12\`
tw\`-skew-x-12\`
tw\`-skew-x-6\`
tw\`-skew-x-3\`
tw\`skew-y-0\`
tw\`skew-y-3\`
tw\`skew-y-6\`
tw\`skew-y-12\`
tw\`-skew-y-12\`
tw\`-skew-y-6\`
tw\`-skew-y-3\`

// https://tailwindcss.com/docs/transform-origin
tw\`origin-center\`
tw\`origin-top\`
tw\`origin-top-right\`
tw\`origin-right\`
tw\`origin-bottom-right\`
tw\`origin-bottom\`
tw\`origin-bottom-left\`
tw\`origin-left\`
tw\`origin-top-left\`

tw\`transform\`

      ↓ ↓ ↓ ↓ ↓ ↓

// https://tailwindcss.com/docs/scale
;({
  '--transform-scale-x': '0',
  '--transform-scale-y': '0',
})
;({
  '--transform-scale-x': '.5',
  '--transform-scale-y': '.5',
})
;({
  '--transform-scale-x': '.75',
  '--transform-scale-y': '.75',
})
;({
  '--transform-scale-x': '.9',
  '--transform-scale-y': '.9',
})
;({
  '--transform-scale-x': '.95',
  '--transform-scale-y': '.95',
})
;({
  '--transform-scale-x': '1',
  '--transform-scale-y': '1',
})
;({
  '--transform-scale-x': '1.05',
  '--transform-scale-y': '1.05',
})
;({
  '--transform-scale-x': '1.1',
  '--transform-scale-y': '1.1',
})
;({
  '--transform-scale-x': '1.25',
  '--transform-scale-y': '1.25',
})
;({
  '--transform-scale-x': '1.5',
  '--transform-scale-y': '1.5',
})
;({
  '--transform-scale-x': '0',
})
;({
  '--transform-scale-x': '.5',
})
;({
  '--transform-scale-x': '.75',
})
;({
  '--transform-scale-x': '.9',
})
;({
  '--transform-scale-x': '.95',
})
;({
  '--transform-scale-x': '1',
})
;({
  '--transform-scale-x': '1.05',
})
;({
  '--transform-scale-x': '1.1',
})
;({
  '--transform-scale-x': '1.25',
})
;({
  '--transform-scale-x': '1.5',
})
;({
  '--transform-scale-y': '0',
})
;({
  '--transform-scale-y': '.5',
})
;({
  '--transform-scale-y': '.75',
})
;({
  '--transform-scale-y': '.9',
})
;({
  '--transform-scale-y': '.95',
})
;({
  '--transform-scale-y': '1',
})
;({
  '--transform-scale-y': '1.05',
})
;({
  '--transform-scale-y': '1.1',
})
;({
  '--transform-scale-y': '1.25',
})
;({
  '--transform-scale-y': '1.5',
}) // https://tailwindcss.com/docs/rotate

;({
  '--transform-rotate': '0',
})
;({
  '--transform-rotate': '45deg',
})
;({
  '--transform-rotate': '90deg',
})
;({
  '--transform-rotate': '180deg',
})
;({
  '--transform-rotate': '-180deg',
})
;({
  '--transform-rotate': '-90deg',
})
;({
  '--transform-rotate': '-45deg',
}) // https://tailwindcss.com/docs/translate

;({
  '--transform-translate-x': '0',
})
;({
  '--transform-translate-x': '0.25rem',
})
;({
  '--transform-translate-x': '0.5rem',
})
;({
  '--transform-translate-x': '0.75rem',
})
;({
  '--transform-translate-x': '1rem',
})
;({
  '--transform-translate-x': '1.25rem',
})
;({
  '--transform-translate-x': '1.5rem',
})
;({
  '--transform-translate-x': '2rem',
})
;({
  '--transform-translate-x': '2.5rem',
})
;({
  '--transform-translate-x': '3rem',
})
;({
  '--transform-translate-x': '4rem',
})
;({
  '--transform-translate-x': '5rem',
})
;({
  '--transform-translate-x': '6rem',
})
;({
  '--transform-translate-x': '8rem',
})
;({
  '--transform-translate-x': '10rem',
})
;({
  '--transform-translate-x': '12rem',
})
;({
  '--transform-translate-x': '14rem',
})
;({
  '--transform-translate-x': '16rem',
})
;({
  '--transform-translate-x': '1px',
})
;({
  '--transform-translate-x': '-0.25rem',
})
;({
  '--transform-translate-x': '-0.5rem',
})
;({
  '--transform-translate-x': '-0.75rem',
})
;({
  '--transform-translate-x': '-1rem',
})
;({
  '--transform-translate-x': '-1.25rem',
})
;({
  '--transform-translate-x': '-1.5rem',
})
;({
  '--transform-translate-x': '-2rem',
})
;({
  '--transform-translate-x': '-2.5rem',
})
;({
  '--transform-translate-x': '-3rem',
})
;({
  '--transform-translate-x': '-4rem',
})
;({
  '--transform-translate-x': '-5rem',
})
;({
  '--transform-translate-x': '-6rem',
})
;({
  '--transform-translate-x': '-8rem',
})
;({
  '--transform-translate-x': '-10rem',
})
;({
  '--transform-translate-x': '-12rem',
})
;({
  '--transform-translate-x': '-14rem',
})
;({
  '--transform-translate-x': '-16rem',
})
;({
  '--transform-translate-x': '-1px',
})
;({
  '--transform-translate-x': '-100%',
})
;({
  '--transform-translate-x': '-50%',
})
;({
  '--transform-translate-x': '50%',
})
;({
  '--transform-translate-x': '100%',
})
;({
  '--transform-translate-y': '0',
})
;({
  '--transform-translate-y': '0.25rem',
})
;({
  '--transform-translate-y': '0.5rem',
})
;({
  '--transform-translate-y': '0.75rem',
})
;({
  '--transform-translate-y': '1rem',
})
;({
  '--transform-translate-y': '1.25rem',
})
;({
  '--transform-translate-y': '1.5rem',
})
;({
  '--transform-translate-y': '2rem',
})
;({
  '--transform-translate-y': '2.5rem',
})
;({
  '--transform-translate-y': '3rem',
})
;({
  '--transform-translate-y': '4rem',
})
;({
  '--transform-translate-y': '5rem',
})
;({
  '--transform-translate-y': '6rem',
})
;({
  '--transform-translate-y': '8rem',
})
;({
  '--transform-translate-y': '10rem',
})
;({
  '--transform-translate-y': '12rem',
})
;({
  '--transform-translate-y': '14rem',
})
;({
  '--transform-translate-y': '16rem',
})
;({
  '--transform-translate-y': '1px',
})
;({
  '--transform-translate-y': '-0.25rem',
})
;({
  '--transform-translate-y': '-0.5rem',
})
;({
  '--transform-translate-y': '-0.75rem',
})
;({
  '--transform-translate-y': '-1rem',
})
;({
  '--transform-translate-y': '-1.25rem',
})
;({
  '--transform-translate-y': '-1.5rem',
})
;({
  '--transform-translate-y': '-2rem',
})
;({
  '--transform-translate-y': '-2.5rem',
})
;({
  '--transform-translate-y': '-3rem',
})
;({
  '--transform-translate-y': '-4rem',
})
;({
  '--transform-translate-y': '-5rem',
})
;({
  '--transform-translate-y': '-6rem',
})
;({
  '--transform-translate-y': '-8rem',
})
;({
  '--transform-translate-y': '-10rem',
})
;({
  '--transform-translate-y': '-12rem',
})
;({
  '--transform-translate-y': '-14rem',
})
;({
  '--transform-translate-y': '-16rem',
})
;({
  '--transform-translate-y': '-1px',
})
;({
  '--transform-translate-y': '-100%',
})
;({
  '--transform-translate-y': '-50%',
})
;({
  '--transform-translate-y': '50%',
})
;({
  '--transform-translate-y': '100%',
}) // https://tailwindcss.com/docs/skew

;({
  '--transform-skew-x': '0',
})
;({
  '--transform-skew-x': '3deg',
})
;({
  '--transform-skew-x': '6deg',
})
;({
  '--transform-skew-x': '12deg',
})
;({
  '--transform-skew-x': '-12deg',
})
;({
  '--transform-skew-x': '-6deg',
})
;({
  '--transform-skew-x': '-3deg',
})
;({
  '--transform-skew-y': '0',
})
;({
  '--transform-skew-y': '3deg',
})
;({
  '--transform-skew-y': '6deg',
})
;({
  '--transform-skew-y': '12deg',
})
;({
  '--transform-skew-y': '-12deg',
})
;({
  '--transform-skew-y': '-6deg',
})
;({
  '--transform-skew-y': '-3deg',
}) // https://tailwindcss.com/docs/transform-origin

;({
  transformOrigin: 'center',
})
;({
  transformOrigin: 'top',
})
;({
  transformOrigin: 'top right',
})
;({
  transformOrigin: 'right',
})
;({
  transformOrigin: 'bottom right',
})
;({
  transformOrigin: 'bottom',
})
;({
  transformOrigin: 'bottom left',
})
;({
  transformOrigin: 'left',
})
;({
  transformOrigin: 'top left',
})
;({
  '--transform-translate-x': '0',
  '--transform-translate-y': '0',
  '--transform-rotate': '0',
  '--transform-skew-x': '0',
  '--transform-skew-y': '0',
  '--transform-scale-x': '1',
  '--transform-scale-y': '1',
  transform:
    'translateX(var(--transform-translate-x)) translateY(var(--transform-translate-y)) rotate(var(--transform-rotate)) skewX(var(--transform-skew-x)) skewY(var(--transform-skew-y)) scaleX(var(--transform-scale-x)) scaleY(var(--transform-scale-y))',
})


`;

exports[`twin.macro transitions.js: transitions.js 1`] = `

import tw from './macro'

// https://tailwindcss.com/docs/transition-property
tw\`transition-none\`
tw\`transition-all\`
tw\`transition\`
tw\`transition-colors\`
tw\`transition-opacity\`
tw\`transition-shadow\`
tw\`transition-transform\`

// https://tailwindcss.com/docs/transition-duration
tw\`duration-75\`
tw\`duration-100\`
tw\`duration-150\`
tw\`duration-200\`
tw\`duration-300\`
tw\`duration-500\`
tw\`duration-700\`
tw\`duration-1000\`

// https://tailwindcss.com/docs/transition-timing-function
tw\`ease-linear\`
tw\`ease-in\`
tw\`ease-out\`
tw\`ease-in-out\`

      ↓ ↓ ↓ ↓ ↓ ↓

// https://tailwindcss.com/docs/transition-property
;({
  transitionProperty: 'none',
})
;({
  transitionProperty: 'all',
})
;({
  transitionProperty:
    'background-color, border-color, color, fill, stroke, opacity, box-shadow, transform',
})
;({
  transitionProperty: 'background-color, border-color, color, fill, stroke',
})
;({
  transitionProperty: 'opacity',
})
;({
  transitionProperty: 'box-shadow',
})
;({
  transitionProperty: 'transform',
}) // https://tailwindcss.com/docs/transition-duration

;({
  transitionDuration: '75ms',
})
;({
  transitionDuration: '100ms',
})
;({
  transitionDuration: '150ms',
})
;({
  transitionDuration: '200ms',
})
;({
  transitionDuration: '300ms',
})
;({
  transitionDuration: '500ms',
})
;({
  transitionDuration: '700ms',
})
;({
  transitionDuration: '1000ms',
}) // https://tailwindcss.com/docs/transition-timing-function

;({
  transitionTimingFunction: 'linear',
})
;({
  transitionTimingFunction: 'cubic-bezier(0.4, 0, 1, 1)',
})
;({
  transitionTimingFunction: 'cubic-bezier(0, 0, 0.2, 1)',
})
;({
  transitionTimingFunction: 'cubic-bezier(0.4, 0, 0.2, 1)',
})


`;

exports[`twin.macro typography.js: typography.js 1`] = `

import tw from './macro'

// https://tailwindcss.com/docs/font-family
tw\`font-sans\`
tw\`font-serif\`
tw\`font-mono\`

// https://tailwindcss.com/docs/font-size
tw\`text-xs\`
tw\`text-sm\`
tw\`text-base\`
tw\`text-lg\`
tw\`text-xl\`
tw\`text-2xl\`
tw\`text-3xl\`
tw\`text-4xl\`
tw\`text-5xl\`
tw\`text-6xl\`

// https://tailwindcss.com/docs/font-smoothing
tw\`antialiased\`
tw\`subpixel-antialiased\`

// https://tailwindcss.com/docs/font-style
tw\`italic\`
tw\`not-italic\`

// https://tailwindcss.com/docs/font-weight
tw\`font-hairline\`
tw\`font-thin\`
tw\`font-light\`
tw\`font-normal\`
tw\`font-medium\`
tw\`font-semibold\`
tw\`font-bold\`
tw\`font-extrabold\`
tw\`font-black\`

// https://tailwindcss.com/docs/letter-spacing
tw\`tracking-tighter\`
tw\`tracking-tight\`
tw\`tracking-normal\`
tw\`tracking-wide\`
tw\`tracking-wider\`
tw\`tracking-widest\`

// https://tailwindcss.com/docs/line-height
tw\`leading-none\`
tw\`leading-tight\`
tw\`leading-snug\`
tw\`leading-normal\`
tw\`leading-relaxed\`
tw\`leading-loose\`
tw\`leading-3\`
tw\`leading-4\`
tw\`leading-5\`
tw\`leading-6\`
tw\`leading-7\`
tw\`leading-8\`
tw\`leading-9\`
tw\`leading-10\`

// https://tailwindcss.com/docs/list-style-type
tw\`list-none\`
tw\`list-disc\`
tw\`list-decimal\`

// https://tailwindcss.com/docs/list-style-position
tw\`list-inside\`
tw\`list-outside\`

// https://tailwindcss.com/docs/placeholder-color
tw\`placeholder-transparent\`
tw\`placeholder-black\`
tw\`placeholder-white\`
tw\`placeholder-gray-100\`
tw\`placeholder-gray-200\`
tw\`placeholder-gray-300\`
tw\`placeholder-gray-400\`
tw\`placeholder-gray-500\`
tw\`placeholder-gray-600\`
tw\`placeholder-gray-700\`
tw\`placeholder-gray-800\`
tw\`placeholder-gray-900\`
tw\`placeholder-red-100\`
tw\`placeholder-red-200\`
tw\`placeholder-red-300\`
tw\`placeholder-red-400\`
tw\`placeholder-red-500\`
tw\`placeholder-red-600\`
tw\`placeholder-red-700\`
tw\`placeholder-red-800\`
tw\`placeholder-red-900\`
tw\`placeholder-orange-100\`
tw\`placeholder-orange-200\`
tw\`placeholder-orange-300\`
tw\`placeholder-orange-400\`
tw\`placeholder-orange-500\`
tw\`placeholder-orange-600\`
tw\`placeholder-orange-700\`
tw\`placeholder-orange-800\`
tw\`placeholder-orange-900\`
tw\`placeholder-yellow-100\`
tw\`placeholder-yellow-200\`
tw\`placeholder-yellow-300\`
tw\`placeholder-yellow-400\`
tw\`placeholder-yellow-500\`
tw\`placeholder-yellow-600\`
tw\`placeholder-yellow-700\`
tw\`placeholder-yellow-800\`
tw\`placeholder-yellow-900\`
tw\`placeholder-green-100\`
tw\`placeholder-green-200\`
tw\`placeholder-green-300\`
tw\`placeholder-green-400\`
tw\`placeholder-green-500\`
tw\`placeholder-green-600\`
tw\`placeholder-green-700\`
tw\`placeholder-green-800\`
tw\`placeholder-green-900\`
tw\`placeholder-teal-100\`
tw\`placeholder-teal-200\`
tw\`placeholder-teal-300\`
tw\`placeholder-teal-400\`
tw\`placeholder-teal-500\`
tw\`placeholder-teal-600\`
tw\`placeholder-teal-700\`
tw\`placeholder-teal-800\`
tw\`placeholder-teal-900\`
tw\`placeholder-blue-100\`
tw\`placeholder-blue-200\`
tw\`placeholder-blue-300\`
tw\`placeholder-blue-400\`
tw\`placeholder-blue-500\`
tw\`placeholder-blue-600\`
tw\`placeholder-blue-700\`
tw\`placeholder-blue-800\`
tw\`placeholder-blue-900\`
tw\`placeholder-indigo-100\`
tw\`placeholder-indigo-200\`
tw\`placeholder-indigo-300\`
tw\`placeholder-indigo-400\`
tw\`placeholder-indigo-500\`
tw\`placeholder-indigo-600\`
tw\`placeholder-indigo-700\`
tw\`placeholder-indigo-800\`
tw\`placeholder-indigo-900\`
tw\`placeholder-purple-100\`
tw\`placeholder-purple-200\`
tw\`placeholder-purple-300\`
tw\`placeholder-purple-400\`
tw\`placeholder-purple-500\`
tw\`placeholder-purple-600\`
tw\`placeholder-purple-700\`
tw\`placeholder-purple-800\`
tw\`placeholder-purple-900\`
tw\`placeholder-pink-100\`
tw\`placeholder-pink-200\`
tw\`placeholder-pink-300\`
tw\`placeholder-pink-400\`
tw\`placeholder-pink-500\`
tw\`placeholder-pink-600\`
tw\`placeholder-pink-700\`
tw\`placeholder-pink-800\`
tw\`placeholder-pink-900\`

// https://tailwindcss.com/docs/text-align
tw\`text-left\`
tw\`text-center\`
tw\`text-right\`
tw\`text-justify\`

// https://tailwindcss.com/docs/text-color
tw\`text-transparent\`
tw\`text-black\`
tw\`text-white\`
tw\`text-gray-100\`
tw\`text-gray-200\`
tw\`text-gray-300\`
tw\`text-gray-400\`
tw\`text-gray-500\`
tw\`text-gray-600\`
tw\`text-gray-700\`
tw\`text-gray-800\`
tw\`text-gray-900\`
tw\`text-red-100\`
tw\`text-red-200\`
tw\`text-red-300\`
tw\`text-red-400\`
tw\`text-red-500\`
tw\`text-red-600\`
tw\`text-red-700\`
tw\`text-red-800\`
tw\`text-red-900\`
tw\`text-orange-100\`
tw\`text-orange-200\`
tw\`text-orange-300\`
tw\`text-orange-400\`
tw\`text-orange-500\`
tw\`text-orange-600\`
tw\`text-orange-700\`
tw\`text-orange-800\`
tw\`text-orange-900\`
tw\`text-yellow-100\`
tw\`text-yellow-200\`
tw\`text-yellow-300\`
tw\`text-yellow-400\`
tw\`text-yellow-500\`
tw\`text-yellow-600\`
tw\`text-yellow-700\`
tw\`text-yellow-800\`
tw\`text-yellow-900\`
tw\`text-green-100\`
tw\`text-green-200\`
tw\`text-green-300\`
tw\`text-green-400\`
tw\`text-green-500\`
tw\`text-green-600\`
tw\`text-green-700\`
tw\`text-green-800\`
tw\`text-green-900\`
tw\`text-teal-100\`
tw\`text-teal-200\`
tw\`text-teal-300\`
tw\`text-teal-400\`
tw\`text-teal-500\`
tw\`text-teal-600\`
tw\`text-teal-700\`
tw\`text-teal-800\`
tw\`text-teal-900\`
tw\`text-blue-100\`
tw\`text-blue-200\`
tw\`text-blue-300\`
tw\`text-blue-400\`
tw\`text-blue-500\`
tw\`text-blue-600\`
tw\`text-blue-700\`
tw\`text-blue-800\`
tw\`text-blue-900\`
tw\`text-indigo-100\`
tw\`text-indigo-200\`
tw\`text-indigo-300\`
tw\`text-indigo-400\`
tw\`text-indigo-500\`
tw\`text-indigo-600\`
tw\`text-indigo-700\`
tw\`text-indigo-800\`
tw\`text-indigo-900\`
tw\`text-purple-100\`
tw\`text-purple-200\`
tw\`text-purple-300\`
tw\`text-purple-400\`
tw\`text-purple-500\`
tw\`text-purple-600\`
tw\`text-purple-700\`
tw\`text-purple-800\`
tw\`text-purple-900\`
tw\`text-pink-100\`
tw\`text-pink-200\`
tw\`text-pink-300\`
tw\`text-pink-400\`
tw\`text-pink-500\`
tw\`text-pink-600\`
tw\`text-pink-700\`
tw\`text-pink-800\`
tw\`text-pink-900\`

// https://tailwindcss.com/docs/text-align
tw\`text-left\`
tw\`text-center\`
tw\`text-right\`
tw\`text-justify\`

// https://tailwindcss.com/docs/text-color
tw\`text-transparent\`
tw\`text-black\`
tw\`text-white\`
tw\`text-gray-100\`
tw\`text-gray-200\`
tw\`text-gray-300\`
tw\`text-gray-400\`
tw\`text-gray-500\`
tw\`text-gray-600\`
tw\`text-gray-700\`
tw\`text-gray-800\`
tw\`text-gray-900\`
tw\`text-red-100\`
tw\`text-red-200\`
tw\`text-red-300\`
tw\`text-red-400\`
tw\`text-red-500\`
tw\`text-red-600\`
tw\`text-red-700\`
tw\`text-red-800\`
tw\`text-red-900\`
tw\`text-orange-100\`
tw\`text-orange-200\`
tw\`text-orange-300\`
tw\`text-orange-400\`
tw\`text-orange-500\`
tw\`text-orange-600\`
tw\`text-orange-700\`
tw\`text-orange-800\`
tw\`text-orange-900\`
tw\`text-yellow-100\`
tw\`text-yellow-200\`
tw\`text-yellow-300\`
tw\`text-yellow-400\`
tw\`text-yellow-500\`
tw\`text-yellow-600\`
tw\`text-yellow-700\`
tw\`text-yellow-800\`
tw\`text-yellow-900\`
tw\`text-green-100\`
tw\`text-green-200\`
tw\`text-green-300\`
tw\`text-green-400\`
tw\`text-green-500\`
tw\`text-green-600\`
tw\`text-green-700\`
tw\`text-green-800\`
tw\`text-green-900\`
tw\`text-teal-100\`
tw\`text-teal-200\`
tw\`text-teal-300\`
tw\`text-teal-400\`
tw\`text-teal-500\`
tw\`text-teal-600\`
tw\`text-teal-700\`
tw\`text-teal-800\`
tw\`text-teal-900\`
tw\`text-blue-100\`
tw\`text-blue-200\`
tw\`text-blue-300\`
tw\`text-blue-400\`
tw\`text-blue-500\`
tw\`text-blue-600\`
tw\`text-blue-700\`
tw\`text-blue-800\`
tw\`text-blue-900\`
tw\`text-indigo-100\`
tw\`text-indigo-200\`
tw\`text-indigo-300\`
tw\`text-indigo-400\`
tw\`text-indigo-500\`
tw\`text-indigo-600\`
tw\`text-indigo-700\`
tw\`text-indigo-800\`
tw\`text-indigo-900\`
tw\`text-purple-100\`
tw\`text-purple-200\`
tw\`text-purple-300\`
tw\`text-purple-400\`
tw\`text-purple-500\`
tw\`text-purple-600\`
tw\`text-purple-700\`
tw\`text-purple-800\`
tw\`text-purple-900\`
tw\`text-pink-100\`
tw\`text-pink-200\`
tw\`text-pink-300\`
tw\`text-pink-400\`
tw\`text-pink-500\`
tw\`text-pink-600\`
tw\`text-pink-700\`
tw\`text-pink-800\`
tw\`text-pink-900\`

// https://tailwindcss.com/docs/text-decoration
tw\`underline\`
tw\`line-through\`
tw\`no-underline\`

// https://tailwindcss.com/docs/text-transform
tw\`uppercase\`
tw\`lowercase\`
tw\`capitalize\`
tw\`normal-case\`

// https://tailwindcss.com/docs/vertical-align
tw\`align-baseline\`
tw\`align-top\`
tw\`align-middle\`
tw\`align-bottom\`
tw\`align-text-top\`
tw\`align-text-bottom\`

// https://tailwindcss.com/docs/whitespace
tw\`whitespace-normal\`
tw\`whitespace-no-wrap\`
tw\`whitespace-pre\`
tw\`whitespace-pre-line\`
tw\`whitespace-pre-wrap\`

// https://tailwindcss.com/docs/word-break
tw\`break-normal\`
tw\`break-words\`
tw\`break-all\`
tw\`truncate\`

      ↓ ↓ ↓ ↓ ↓ ↓

// https://tailwindcss.com/docs/font-family
;({
  fontFamily:
    'system-ui, -apple-system, BlinkMacSystemFont, "Segoe UI", Roboto, "Helvetica Neue", Arial, "Noto Sans", sans-serif, "Apple Color Emoji", "Segoe UI Emoji", "Segoe UI Symbol", "Noto Color Emoji"',
})
;({
  fontFamily: 'Georgia, Cambria, "Times New Roman", Times, serif',
})
;({
  fontFamily:
    'Menlo, Monaco, Consolas, "Liberation Mono", "Courier New", monospace',
}) // https://tailwindcss.com/docs/font-size

;({
  fontSize: '0.75rem',
})
;({
  fontSize: '0.875rem',
})
;({
  fontSize: '1rem',
})
;({
  fontSize: '1.125rem',
})
;({
  fontSize: '1.25rem',
})
;({
  fontSize: '1.5rem',
})
;({
  fontSize: '1.875rem',
})
;({
  fontSize: '2.25rem',
})
;({
  fontSize: '3rem',
})
;({
  fontSize: '4rem',
}) // https://tailwindcss.com/docs/font-smoothing

;({
  WebkitFontSmoothing: 'antialiased',
  MozOsxFontSmoothing: 'grayscale',
})
;({
  WebkitFontSmoothing: 'auto',
  MozOsxFontSmoothing: 'auto',
}) // https://tailwindcss.com/docs/font-style

;({
  fontStyle: 'italic',
})
;({
  fontStyle: 'normal',
}) // https://tailwindcss.com/docs/font-weight

;({
  fontWeight: '100',
})
;({
  fontWeight: '200',
})
;({
  fontWeight: '300',
})
;({
  fontWeight: '400',
})
;({
  fontWeight: '500',
})
;({
  fontWeight: '600',
})
;({
  fontWeight: '700',
})
;({
  fontWeight: '800',
})
;({
  fontWeight: '900',
}) // https://tailwindcss.com/docs/letter-spacing

;({
  letterSpacing: '-0.05em',
})
;({
  letterSpacing: '-0.025em',
})
;({
  letterSpacing: '0',
})
;({
  letterSpacing: '0.025em',
})
;({
  letterSpacing: '0.05em',
})
;({
  letterSpacing: '0.1em',
}) // https://tailwindcss.com/docs/line-height

;({
  lineHeight: '1',
})
;({
  lineHeight: '1.25',
})
;({
  lineHeight: '1.375',
})
;({
  lineHeight: '1.5',
})
;({
  lineHeight: '1.625',
})
;({
  lineHeight: '2',
})
;({
  lineHeight: '.75rem',
})
;({
  lineHeight: '1rem',
})
;({
  lineHeight: '1.25rem',
})
;({
  lineHeight: '1.5rem',
})
;({
  lineHeight: '1.75rem',
})
;({
  lineHeight: '2rem',
})
;({
  lineHeight: '2.25rem',
})
;({
  lineHeight: '2.5rem',
}) // https://tailwindcss.com/docs/list-style-type

;({
  listStyleType: 'none',
})
;({
  listStyleType: 'disc',
})
;({
  listStyleType: 'decimal',
}) // https://tailwindcss.com/docs/list-style-position

;({
  listStylePosition: 'inside',
})
;({
  listStylePosition: 'outside',
}) // https://tailwindcss.com/docs/placeholder-color

;({
<<<<<<< HEAD
  color: 'transparent',
})
;({
  color: '#000',
})
;({
  color: '#fff',
})
;({
  color: '#f7fafc',
})
;({
  color: '#edf2f7',
})
;({
  color: '#e2e8f0',
})
;({
  color: '#cbd5e0',
})
;({
  color: '#a0aec0',
})
;({
  color: '#718096',
})
;({
  color: '#4a5568',
})
;({
  color: '#2d3748',
})
;({
  color: '#1a202c',
})
;({
  color: '#fff5f5',
})
;({
  color: '#fed7d7',
})
;({
  color: '#feb2b2',
})
;({
  color: '#fc8181',
})
;({
  color: '#f56565',
})
;({
  color: '#e53e3e',
})
;({
  color: '#c53030',
})
;({
  color: '#9b2c2c',
})
;({
  color: '#742a2a',
})
;({
  color: '#fffaf0',
})
;({
  color: '#feebc8',
})
;({
  color: '#fbd38d',
})
;({
  color: '#f6ad55',
})
;({
  color: '#ed8936',
})
;({
  color: '#dd6b20',
})
;({
  color: '#c05621',
})
;({
  color: '#9c4221',
})
;({
  color: '#7b341e',
})
;({
  color: '#fffff0',
})
;({
  color: '#fefcbf',
})
;({
  color: '#faf089',
})
;({
  color: '#f6e05e',
})
;({
  color: '#ecc94b',
})
;({
  color: '#d69e2e',
})
;({
  color: '#b7791f',
})
;({
  color: '#975a16',
})
;({
  color: '#744210',
})
;({
  color: '#f0fff4',
})
;({
  color: '#c6f6d5',
})
;({
  color: '#9ae6b4',
})
;({
  color: '#68d391',
})
;({
  color: '#48bb78',
})
;({
  color: '#38a169',
})
;({
  color: '#2f855a',
})
;({
  color: '#276749',
})
;({
  color: '#22543d',
})
;({
  color: '#e6fffa',
})
;({
  color: '#b2f5ea',
})
;({
  color: '#81e6d9',
})
;({
  color: '#4fd1c5',
})
;({
  color: '#38b2ac',
})
;({
  color: '#319795',
})
;({
  color: '#2c7a7b',
})
;({
  color: '#285e61',
})
;({
  color: '#234e52',
})
;({
  color: '#ebf8ff',
})
;({
  color: '#bee3f8',
})
;({
  color: '#90cdf4',
})
;({
  color: '#63b3ed',
})
;({
  color: '#4299e1',
})
;({
  color: '#3182ce',
})
;({
  color: '#2b6cb0',
})
;({
  color: '#2c5282',
})
;({
  color: '#2a4365',
})
;({
  color: '#ebf4ff',
})
;({
  color: '#c3dafe',
})
;({
  color: '#a3bffa',
})
;({
  color: '#7f9cf5',
})
;({
  color: '#667eea',
})
;({
  color: '#5a67d8',
})
;({
  color: '#4c51bf',
})
;({
  color: '#434190',
})
;({
  color: '#3c366b',
})
;({
  color: '#faf5ff',
})
;({
  color: '#e9d8fd',
})
;({
  color: '#d6bcfa',
})
;({
  color: '#b794f4',
})
;({
  color: '#9f7aea',
})
;({
  color: '#805ad5',
})
;({
  color: '#6b46c1',
})
;({
  color: '#553c9a',
})
;({
  color: '#44337a',
})
;({
  color: '#fff5f7',
})
;({
  color: '#fed7e2',
})
;({
  color: '#fbb6ce',
})
;({
  color: '#f687b3',
})
;({
  color: '#ed64a6',
})
;({
  color: '#d53f8c',
})
;({
  color: '#b83280',
})
;({
  color: '#97266d',
})
;({
  color: '#702459',
=======
  '::placeholder': {
    color: 'transparent'
  }
})
;({
  '::placeholder': {
    color: '#000'
  }
})
;({
  '::placeholder': {
    color: '#fff'
  }
})
;({
  '::placeholder': {
    color: '#f7fafc'
  }
})
;({
  '::placeholder': {
    color: '#edf2f7'
  }
})
;({
  '::placeholder': {
    color: '#e2e8f0'
  }
})
;({
  '::placeholder': {
    color: '#cbd5e0'
  }
})
;({
  '::placeholder': {
    color: '#a0aec0'
  }
})
;({
  '::placeholder': {
    color: '#718096'
  }
})
;({
  '::placeholder': {
    color: '#4a5568'
  }
})
;({
  '::placeholder': {
    color: '#2d3748'
  }
})
;({
  '::placeholder': {
    color: '#1a202c'
  }
})
;({
  '::placeholder': {
    color: '#fff5f5'
  }
})
;({
  '::placeholder': {
    color: '#fed7d7'
  }
})
;({
  '::placeholder': {
    color: '#feb2b2'
  }
})
;({
  '::placeholder': {
    color: '#fc8181'
  }
})
;({
  '::placeholder': {
    color: '#f56565'
  }
})
;({
  '::placeholder': {
    color: '#e53e3e'
  }
})
;({
  '::placeholder': {
    color: '#c53030'
  }
})
;({
  '::placeholder': {
    color: '#9b2c2c'
  }
})
;({
  '::placeholder': {
    color: '#742a2a'
  }
})
;({
  '::placeholder': {
    color: '#fffaf0'
  }
})
;({
  '::placeholder': {
    color: '#feebc8'
  }
})
;({
  '::placeholder': {
    color: '#fbd38d'
  }
})
;({
  '::placeholder': {
    color: '#f6ad55'
  }
})
;({
  '::placeholder': {
    color: '#ed8936'
  }
})
;({
  '::placeholder': {
    color: '#dd6b20'
  }
})
;({
  '::placeholder': {
    color: '#c05621'
  }
})
;({
  '::placeholder': {
    color: '#9c4221'
  }
})
;({
  '::placeholder': {
    color: '#7b341e'
  }
})
;({
  '::placeholder': {
    color: '#fffff0'
  }
})
;({
  '::placeholder': {
    color: '#fefcbf'
  }
})
;({
  '::placeholder': {
    color: '#faf089'
  }
})
;({
  '::placeholder': {
    color: '#f6e05e'
  }
})
;({
  '::placeholder': {
    color: '#ecc94b'
  }
})
;({
  '::placeholder': {
    color: '#d69e2e'
  }
})
;({
  '::placeholder': {
    color: '#b7791f'
  }
})
;({
  '::placeholder': {
    color: '#975a16'
  }
})
;({
  '::placeholder': {
    color: '#744210'
  }
})
;({
  '::placeholder': {
    color: '#f0fff4'
  }
})
;({
  '::placeholder': {
    color: '#c6f6d5'
  }
})
;({
  '::placeholder': {
    color: '#9ae6b4'
  }
})
;({
  '::placeholder': {
    color: '#68d391'
  }
})
;({
  '::placeholder': {
    color: '#48bb78'
  }
})
;({
  '::placeholder': {
    color: '#38a169'
  }
})
;({
  '::placeholder': {
    color: '#2f855a'
  }
})
;({
  '::placeholder': {
    color: '#276749'
  }
})
;({
  '::placeholder': {
    color: '#22543d'
  }
})
;({
  '::placeholder': {
    color: '#e6fffa'
  }
})
;({
  '::placeholder': {
    color: '#b2f5ea'
  }
})
;({
  '::placeholder': {
    color: '#81e6d9'
  }
})
;({
  '::placeholder': {
    color: '#4fd1c5'
  }
})
;({
  '::placeholder': {
    color: '#38b2ac'
  }
})
;({
  '::placeholder': {
    color: '#319795'
  }
})
;({
  '::placeholder': {
    color: '#2c7a7b'
  }
})
;({
  '::placeholder': {
    color: '#285e61'
  }
})
;({
  '::placeholder': {
    color: '#234e52'
  }
})
;({
  '::placeholder': {
    color: '#ebf8ff'
  }
})
;({
  '::placeholder': {
    color: '#bee3f8'
  }
})
;({
  '::placeholder': {
    color: '#90cdf4'
  }
})
;({
  '::placeholder': {
    color: '#63b3ed'
  }
})
;({
  '::placeholder': {
    color: '#4299e1'
  }
})
;({
  '::placeholder': {
    color: '#3182ce'
  }
})
;({
  '::placeholder': {
    color: '#2b6cb0'
  }
})
;({
  '::placeholder': {
    color: '#2c5282'
  }
})
;({
  '::placeholder': {
    color: '#2a4365'
  }
})
;({
  '::placeholder': {
    color: '#ebf4ff'
  }
})
;({
  '::placeholder': {
    color: '#c3dafe'
  }
})
;({
  '::placeholder': {
    color: '#a3bffa'
  }
})
;({
  '::placeholder': {
    color: '#7f9cf5'
  }
})
;({
  '::placeholder': {
    color: '#667eea'
  }
})
;({
  '::placeholder': {
    color: '#5a67d8'
  }
})
;({
  '::placeholder': {
    color: '#4c51bf'
  }
})
;({
  '::placeholder': {
    color: '#434190'
  }
})
;({
  '::placeholder': {
    color: '#3c366b'
  }
})
;({
  '::placeholder': {
    color: '#faf5ff'
  }
})
;({
  '::placeholder': {
    color: '#e9d8fd'
  }
})
;({
  '::placeholder': {
    color: '#d6bcfa'
  }
})
;({
  '::placeholder': {
    color: '#b794f4'
  }
})
;({
  '::placeholder': {
    color: '#9f7aea'
  }
})
;({
  '::placeholder': {
    color: '#805ad5'
  }
})
;({
  '::placeholder': {
    color: '#6b46c1'
  }
})
;({
  '::placeholder': {
    color: '#553c9a'
  }
})
;({
  '::placeholder': {
    color: '#44337a'
  }
})
;({
  '::placeholder': {
    color: '#fff5f7'
  }
})
;({
  '::placeholder': {
    color: '#fed7e2'
  }
})
;({
  '::placeholder': {
    color: '#fbb6ce'
  }
})
;({
  '::placeholder': {
    color: '#f687b3'
  }
})
;({
  '::placeholder': {
    color: '#ed64a6'
  }
})
;({
  '::placeholder': {
    color: '#d53f8c'
  }
})
;({
  '::placeholder': {
    color: '#b83280'
  }
})
;({
  '::placeholder': {
    color: '#97266d'
  }
})
;({
  '::placeholder': {
    color: '#702459'
  }
>>>>>>> b2cecdc1
}) // https://tailwindcss.com/docs/text-align

;({
  textAlign: 'left',
})
;({
  textAlign: 'center',
})
;({
  textAlign: 'right',
})
;({
  textAlign: 'justify',
}) // https://tailwindcss.com/docs/text-color

;({
  color: 'transparent',
})
;({
  color: '#000',
})
;({
  color: '#fff',
})
;({
  color: '#f7fafc',
})
;({
  color: '#edf2f7',
})
;({
  color: '#e2e8f0',
})
;({
  color: '#cbd5e0',
})
;({
  color: '#a0aec0',
})
;({
  color: '#718096',
})
;({
  color: '#4a5568',
})
;({
  color: '#2d3748',
})
;({
  color: '#1a202c',
})
;({
  color: '#fff5f5',
})
;({
  color: '#fed7d7',
})
;({
  color: '#feb2b2',
})
;({
  color: '#fc8181',
})
;({
  color: '#f56565',
})
;({
  color: '#e53e3e',
})
;({
  color: '#c53030',
})
;({
  color: '#9b2c2c',
})
;({
  color: '#742a2a',
})
;({
  color: '#fffaf0',
})
;({
  color: '#feebc8',
})
;({
  color: '#fbd38d',
})
;({
  color: '#f6ad55',
})
;({
  color: '#ed8936',
})
;({
  color: '#dd6b20',
})
;({
  color: '#c05621',
})
;({
  color: '#9c4221',
})
;({
  color: '#7b341e',
})
;({
  color: '#fffff0',
})
;({
  color: '#fefcbf',
})
;({
  color: '#faf089',
})
;({
  color: '#f6e05e',
})
;({
  color: '#ecc94b',
})
;({
  color: '#d69e2e',
})
;({
  color: '#b7791f',
})
;({
  color: '#975a16',
})
;({
  color: '#744210',
})
;({
  color: '#f0fff4',
})
;({
  color: '#c6f6d5',
})
;({
  color: '#9ae6b4',
})
;({
  color: '#68d391',
})
;({
  color: '#48bb78',
})
;({
  color: '#38a169',
})
;({
  color: '#2f855a',
})
;({
  color: '#276749',
})
;({
  color: '#22543d',
})
;({
  color: '#e6fffa',
})
;({
  color: '#b2f5ea',
})
;({
  color: '#81e6d9',
})
;({
  color: '#4fd1c5',
})
;({
  color: '#38b2ac',
})
;({
  color: '#319795',
})
;({
  color: '#2c7a7b',
})
;({
  color: '#285e61',
})
;({
  color: '#234e52',
})
;({
  color: '#ebf8ff',
})
;({
  color: '#bee3f8',
})
;({
  color: '#90cdf4',
})
;({
  color: '#63b3ed',
})
;({
  color: '#4299e1',
})
;({
  color: '#3182ce',
})
;({
  color: '#2b6cb0',
})
;({
  color: '#2c5282',
})
;({
  color: '#2a4365',
})
;({
  color: '#ebf4ff',
})
;({
  color: '#c3dafe',
})
;({
  color: '#a3bffa',
})
;({
  color: '#7f9cf5',
})
;({
  color: '#667eea',
})
;({
  color: '#5a67d8',
})
;({
  color: '#4c51bf',
})
;({
  color: '#434190',
})
;({
  color: '#3c366b',
})
;({
  color: '#faf5ff',
})
;({
  color: '#e9d8fd',
})
;({
  color: '#d6bcfa',
})
;({
  color: '#b794f4',
})
;({
  color: '#9f7aea',
})
;({
  color: '#805ad5',
})
;({
  color: '#6b46c1',
})
;({
  color: '#553c9a',
})
;({
  color: '#44337a',
})
;({
  color: '#fff5f7',
})
;({
  color: '#fed7e2',
})
;({
  color: '#fbb6ce',
})
;({
  color: '#f687b3',
})
;({
  color: '#ed64a6',
})
;({
  color: '#d53f8c',
})
;({
  color: '#b83280',
})
;({
  color: '#97266d',
})
;({
  color: '#702459',
}) // https://tailwindcss.com/docs/text-align

;({
  textAlign: 'left',
})
;({
  textAlign: 'center',
})
;({
  textAlign: 'right',
})
;({
  textAlign: 'justify',
}) // https://tailwindcss.com/docs/text-color

;({
  color: 'transparent',
})
;({
  color: '#000',
})
;({
  color: '#fff',
})
;({
  color: '#f7fafc',
})
;({
  color: '#edf2f7',
})
;({
  color: '#e2e8f0',
})
;({
  color: '#cbd5e0',
})
;({
  color: '#a0aec0',
})
;({
  color: '#718096',
})
;({
  color: '#4a5568',
})
;({
  color: '#2d3748',
})
;({
  color: '#1a202c',
})
;({
  color: '#fff5f5',
})
;({
  color: '#fed7d7',
})
;({
  color: '#feb2b2',
})
;({
  color: '#fc8181',
})
;({
  color: '#f56565',
})
;({
  color: '#e53e3e',
})
;({
  color: '#c53030',
})
;({
  color: '#9b2c2c',
})
;({
  color: '#742a2a',
})
;({
  color: '#fffaf0',
})
;({
  color: '#feebc8',
})
;({
  color: '#fbd38d',
})
;({
  color: '#f6ad55',
})
;({
  color: '#ed8936',
})
;({
  color: '#dd6b20',
})
;({
  color: '#c05621',
})
;({
  color: '#9c4221',
})
;({
  color: '#7b341e',
})
;({
  color: '#fffff0',
})
;({
  color: '#fefcbf',
})
;({
  color: '#faf089',
})
;({
  color: '#f6e05e',
})
;({
  color: '#ecc94b',
})
;({
  color: '#d69e2e',
})
;({
  color: '#b7791f',
})
;({
  color: '#975a16',
})
;({
  color: '#744210',
})
;({
  color: '#f0fff4',
})
;({
  color: '#c6f6d5',
})
;({
  color: '#9ae6b4',
})
;({
  color: '#68d391',
})
;({
  color: '#48bb78',
})
;({
  color: '#38a169',
})
;({
  color: '#2f855a',
})
;({
  color: '#276749',
})
;({
  color: '#22543d',
})
;({
  color: '#e6fffa',
})
;({
  color: '#b2f5ea',
})
;({
  color: '#81e6d9',
})
;({
  color: '#4fd1c5',
})
;({
  color: '#38b2ac',
})
;({
  color: '#319795',
})
;({
  color: '#2c7a7b',
})
;({
  color: '#285e61',
})
;({
  color: '#234e52',
})
;({
  color: '#ebf8ff',
})
;({
  color: '#bee3f8',
})
;({
  color: '#90cdf4',
})
;({
  color: '#63b3ed',
})
;({
  color: '#4299e1',
})
;({
  color: '#3182ce',
})
;({
  color: '#2b6cb0',
})
;({
  color: '#2c5282',
})
;({
  color: '#2a4365',
})
;({
  color: '#ebf4ff',
})
;({
  color: '#c3dafe',
})
;({
  color: '#a3bffa',
})
;({
  color: '#7f9cf5',
})
;({
  color: '#667eea',
})
;({
  color: '#5a67d8',
})
;({
  color: '#4c51bf',
})
;({
  color: '#434190',
})
;({
  color: '#3c366b',
})
;({
  color: '#faf5ff',
})
;({
  color: '#e9d8fd',
})
;({
  color: '#d6bcfa',
})
;({
  color: '#b794f4',
})
;({
  color: '#9f7aea',
})
;({
  color: '#805ad5',
})
;({
  color: '#6b46c1',
})
;({
  color: '#553c9a',
})
;({
  color: '#44337a',
})
;({
  color: '#fff5f7',
})
;({
  color: '#fed7e2',
})
;({
  color: '#fbb6ce',
})
;({
  color: '#f687b3',
})
;({
  color: '#ed64a6',
})
;({
  color: '#d53f8c',
})
;({
  color: '#b83280',
})
;({
  color: '#97266d',
})
;({
  color: '#702459',
}) // https://tailwindcss.com/docs/text-decoration

;({
  textDecoration: 'underline',
})
;({
  textDecoration: 'line-through',
})
;({
  textDecoration: 'none',
}) // https://tailwindcss.com/docs/text-transform

;({
  textTransform: 'uppercase',
})
;({
  textTransform: 'lowercase',
})
;({
  textTransform: 'capitalize',
})
;({
  textTransform: 'none',
}) // https://tailwindcss.com/docs/vertical-align

;({
  verticalAlign: 'baseline',
})
;({
  verticalAlign: 'top',
})
;({
  verticalAlign: 'middle',
})
;({
  verticalAlign: 'bottom',
})
;({
  verticalAlign: 'text-top',
})
;({
  verticalAlign: 'text-bottom',
}) // https://tailwindcss.com/docs/whitespace

;({
  whiteSpace: 'normal',
})
;({
  whiteSpace: 'nowrap',
})
;({
  whiteSpace: 'pre',
})
;({
  whiteSpace: 'pre-line',
})
;({
  whiteSpace: 'pre-wrap',
}) // https://tailwindcss.com/docs/word-break

;({
  wordBreak: 'normal',
  overflowWrap: 'normal',
})
;({
  overflowWrap: 'break-word',
})
;({
  wordBreak: 'break-all',
})
;({
  overflow: 'hidden',
  textOverflow: 'ellipsis',
  whiteSpace: 'nowrap',
})


`;<|MERGE_RESOLUTION|>--- conflicted
+++ resolved
@@ -85,41 +85,35 @@
 })
 
 const PlaceholderImportant = _styled.input({
-  '::placeholder': {
-    color: '#f56565 !important'
-  }
+  color: '#f56565 !important',
 })
 
 const StateImportant = _styled.input({
   ':hover': {
-    color: '#f56565 !important'
-  }
+    color: '#f56565 !important',
+  },
 })
 
 const StatePlaceholderImportant = _styled.input({
   ':hover': {
-    '::placeholder': {
-      color: '#f56565 !important'
-    }
-  }
+    color: '#f56565 !important',
+  },
 })
 
 const StateStatePlaceholderImportant = _styled.input({
   ':active': {
     ':hover': {
-      '::placeholder': {
-        color: '#f56565 !important'
-      }
-    }
-  }
+      color: '#f56565 !important',
+    },
+  },
 })
 
 const StateMultiplePropertiesImportant = _styled.input({
   ':hover': {
     overflow: 'hidden !important',
     textOverflow: 'ellipsis !important',
-    whiteSpace: 'nowrap !important'
-  }
+    whiteSpace: 'nowrap !important',
+  },
 })
 
 const MediaStateMultiplePropertiesImportant = _styled.input({
@@ -127,9 +121,9 @@
     ':hover': {
       overflow: 'hidden !important',
       textOverflow: 'ellipsis !important',
-      whiteSpace: 'nowrap !important'
-    }
-  }
+      whiteSpace: 'nowrap !important',
+    },
+  },
 })
 
 const ElementMediaStateMultiplePropertiesImportant = _styled(Box3)({
@@ -137,17 +131,15 @@
     ':hover': {
       overflow: 'hidden !important',
       textOverflow: 'ellipsis !important',
-      whiteSpace: 'nowrap !important'
-    }
-  }
+      whiteSpace: 'nowrap !important',
+    },
+  },
 })
 
 const JsxPlaceholder = () => (
   <input
     css={{
-      '::placeholder': {
-        color: '#f56565'
-      }
+      color: '#f56565',
     }}
   />
 )
@@ -155,9 +147,7 @@
 const JsxPlaceholderImportant = () => (
   <input
     css={{
-      '::placeholder': {
-        color: '#f56565 !important'
-      }
+      color: '#f56565 !important',
     }}
   />
 )
@@ -6563,7 +6553,6 @@
 }) // https://tailwindcss.com/docs/placeholder-color
 
 ;({
-<<<<<<< HEAD
   color: 'transparent',
 })
 ;({
@@ -6841,471 +6830,6 @@
 })
 ;({
   color: '#702459',
-=======
-  '::placeholder': {
-    color: 'transparent'
-  }
-})
-;({
-  '::placeholder': {
-    color: '#000'
-  }
-})
-;({
-  '::placeholder': {
-    color: '#fff'
-  }
-})
-;({
-  '::placeholder': {
-    color: '#f7fafc'
-  }
-})
-;({
-  '::placeholder': {
-    color: '#edf2f7'
-  }
-})
-;({
-  '::placeholder': {
-    color: '#e2e8f0'
-  }
-})
-;({
-  '::placeholder': {
-    color: '#cbd5e0'
-  }
-})
-;({
-  '::placeholder': {
-    color: '#a0aec0'
-  }
-})
-;({
-  '::placeholder': {
-    color: '#718096'
-  }
-})
-;({
-  '::placeholder': {
-    color: '#4a5568'
-  }
-})
-;({
-  '::placeholder': {
-    color: '#2d3748'
-  }
-})
-;({
-  '::placeholder': {
-    color: '#1a202c'
-  }
-})
-;({
-  '::placeholder': {
-    color: '#fff5f5'
-  }
-})
-;({
-  '::placeholder': {
-    color: '#fed7d7'
-  }
-})
-;({
-  '::placeholder': {
-    color: '#feb2b2'
-  }
-})
-;({
-  '::placeholder': {
-    color: '#fc8181'
-  }
-})
-;({
-  '::placeholder': {
-    color: '#f56565'
-  }
-})
-;({
-  '::placeholder': {
-    color: '#e53e3e'
-  }
-})
-;({
-  '::placeholder': {
-    color: '#c53030'
-  }
-})
-;({
-  '::placeholder': {
-    color: '#9b2c2c'
-  }
-})
-;({
-  '::placeholder': {
-    color: '#742a2a'
-  }
-})
-;({
-  '::placeholder': {
-    color: '#fffaf0'
-  }
-})
-;({
-  '::placeholder': {
-    color: '#feebc8'
-  }
-})
-;({
-  '::placeholder': {
-    color: '#fbd38d'
-  }
-})
-;({
-  '::placeholder': {
-    color: '#f6ad55'
-  }
-})
-;({
-  '::placeholder': {
-    color: '#ed8936'
-  }
-})
-;({
-  '::placeholder': {
-    color: '#dd6b20'
-  }
-})
-;({
-  '::placeholder': {
-    color: '#c05621'
-  }
-})
-;({
-  '::placeholder': {
-    color: '#9c4221'
-  }
-})
-;({
-  '::placeholder': {
-    color: '#7b341e'
-  }
-})
-;({
-  '::placeholder': {
-    color: '#fffff0'
-  }
-})
-;({
-  '::placeholder': {
-    color: '#fefcbf'
-  }
-})
-;({
-  '::placeholder': {
-    color: '#faf089'
-  }
-})
-;({
-  '::placeholder': {
-    color: '#f6e05e'
-  }
-})
-;({
-  '::placeholder': {
-    color: '#ecc94b'
-  }
-})
-;({
-  '::placeholder': {
-    color: '#d69e2e'
-  }
-})
-;({
-  '::placeholder': {
-    color: '#b7791f'
-  }
-})
-;({
-  '::placeholder': {
-    color: '#975a16'
-  }
-})
-;({
-  '::placeholder': {
-    color: '#744210'
-  }
-})
-;({
-  '::placeholder': {
-    color: '#f0fff4'
-  }
-})
-;({
-  '::placeholder': {
-    color: '#c6f6d5'
-  }
-})
-;({
-  '::placeholder': {
-    color: '#9ae6b4'
-  }
-})
-;({
-  '::placeholder': {
-    color: '#68d391'
-  }
-})
-;({
-  '::placeholder': {
-    color: '#48bb78'
-  }
-})
-;({
-  '::placeholder': {
-    color: '#38a169'
-  }
-})
-;({
-  '::placeholder': {
-    color: '#2f855a'
-  }
-})
-;({
-  '::placeholder': {
-    color: '#276749'
-  }
-})
-;({
-  '::placeholder': {
-    color: '#22543d'
-  }
-})
-;({
-  '::placeholder': {
-    color: '#e6fffa'
-  }
-})
-;({
-  '::placeholder': {
-    color: '#b2f5ea'
-  }
-})
-;({
-  '::placeholder': {
-    color: '#81e6d9'
-  }
-})
-;({
-  '::placeholder': {
-    color: '#4fd1c5'
-  }
-})
-;({
-  '::placeholder': {
-    color: '#38b2ac'
-  }
-})
-;({
-  '::placeholder': {
-    color: '#319795'
-  }
-})
-;({
-  '::placeholder': {
-    color: '#2c7a7b'
-  }
-})
-;({
-  '::placeholder': {
-    color: '#285e61'
-  }
-})
-;({
-  '::placeholder': {
-    color: '#234e52'
-  }
-})
-;({
-  '::placeholder': {
-    color: '#ebf8ff'
-  }
-})
-;({
-  '::placeholder': {
-    color: '#bee3f8'
-  }
-})
-;({
-  '::placeholder': {
-    color: '#90cdf4'
-  }
-})
-;({
-  '::placeholder': {
-    color: '#63b3ed'
-  }
-})
-;({
-  '::placeholder': {
-    color: '#4299e1'
-  }
-})
-;({
-  '::placeholder': {
-    color: '#3182ce'
-  }
-})
-;({
-  '::placeholder': {
-    color: '#2b6cb0'
-  }
-})
-;({
-  '::placeholder': {
-    color: '#2c5282'
-  }
-})
-;({
-  '::placeholder': {
-    color: '#2a4365'
-  }
-})
-;({
-  '::placeholder': {
-    color: '#ebf4ff'
-  }
-})
-;({
-  '::placeholder': {
-    color: '#c3dafe'
-  }
-})
-;({
-  '::placeholder': {
-    color: '#a3bffa'
-  }
-})
-;({
-  '::placeholder': {
-    color: '#7f9cf5'
-  }
-})
-;({
-  '::placeholder': {
-    color: '#667eea'
-  }
-})
-;({
-  '::placeholder': {
-    color: '#5a67d8'
-  }
-})
-;({
-  '::placeholder': {
-    color: '#4c51bf'
-  }
-})
-;({
-  '::placeholder': {
-    color: '#434190'
-  }
-})
-;({
-  '::placeholder': {
-    color: '#3c366b'
-  }
-})
-;({
-  '::placeholder': {
-    color: '#faf5ff'
-  }
-})
-;({
-  '::placeholder': {
-    color: '#e9d8fd'
-  }
-})
-;({
-  '::placeholder': {
-    color: '#d6bcfa'
-  }
-})
-;({
-  '::placeholder': {
-    color: '#b794f4'
-  }
-})
-;({
-  '::placeholder': {
-    color: '#9f7aea'
-  }
-})
-;({
-  '::placeholder': {
-    color: '#805ad5'
-  }
-})
-;({
-  '::placeholder': {
-    color: '#6b46c1'
-  }
-})
-;({
-  '::placeholder': {
-    color: '#553c9a'
-  }
-})
-;({
-  '::placeholder': {
-    color: '#44337a'
-  }
-})
-;({
-  '::placeholder': {
-    color: '#fff5f7'
-  }
-})
-;({
-  '::placeholder': {
-    color: '#fed7e2'
-  }
-})
-;({
-  '::placeholder': {
-    color: '#fbb6ce'
-  }
-})
-;({
-  '::placeholder': {
-    color: '#f687b3'
-  }
-})
-;({
-  '::placeholder': {
-    color: '#ed64a6'
-  }
-})
-;({
-  '::placeholder': {
-    color: '#d53f8c'
-  }
-})
-;({
-  '::placeholder': {
-    color: '#b83280'
-  }
-})
-;({
-  '::placeholder': {
-    color: '#97266d'
-  }
-})
-;({
-  '::placeholder': {
-    color: '#702459'
-  }
->>>>>>> b2cecdc1
 }) // https://tailwindcss.com/docs/text-align
 
 ;({
