--- conflicted
+++ resolved
@@ -12895,7 +12895,29 @@
 
 `;
 
-<<<<<<< HEAD
+exports[`twin.macro sassyPseudo.js: sassyPseudo.js 1`] = `
+
+import tw from './macro'
+
+tw\`hover:block first:mt-2 last-of-type:max-width[20px]\`
+
+      ↓ ↓ ↓ ↓ ↓ ↓
+
+;({
+  '&:hover': {
+    display: 'block',
+  },
+  '&:first-child': {
+    marginTop: '0.5rem',
+  },
+  '&:last-of-type': {
+    maxWidth: '20px',
+  },
+})
+
+
+`;
+
 exports[`twin.macro shortCss.js: shortCss.js 1`] = `
 
 import tw from './macro'
@@ -13148,26 +13170,6 @@
 
 ;({
   transitionProperty: 'margin',
-=======
-exports[`twin.macro sassyPseudo.js: sassyPseudo.js 1`] = `
-
-import tw from './macro'
-
-tw\`hover:block first:mt-2 last-of-type:max-width[20px]\`
-
-      ↓ ↓ ↓ ↓ ↓ ↓
-
-;({
-  '&:hover': {
-    display: 'block',
-  },
-  '&:first-child': {
-    marginTop: '0.5rem',
-  },
-  '&:last-of-type': {
-    maxWidth: '20px',
-  },
->>>>>>> 1ac385f7
 })
 
 
