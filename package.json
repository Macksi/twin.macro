--- conflicted
+++ resolved
@@ -60,11 +60,7 @@
     "dset": "^2.0.1",
     "lodash.merge": "^4.6.2",
     "string-similarity": "^4.0.1",
-<<<<<<< HEAD
-    "tailwindcss": "^1.7.3",
-=======
     "tailwindcss": "^1.7.5",
->>>>>>> 4b905cd6
     "timsort": "^0.3.0"
   },
   "peerDependencies": {
