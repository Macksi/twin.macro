--- conflicted
+++ resolved
@@ -252,10 +252,7 @@
   parseTte,
   replaceWithLocation,
   validateImports,
-<<<<<<< HEAD
   setStyledIdentifier,
   setCssIdentifier,
-=======
   generateUid,
->>>>>>> 5f773a98
 }