import { addPxTo0, withAlpha, stripNegative } from './../utils'

const handleColor = ({ configValue, important, disableColorVariables }) => {
  const value =
    configValue('divideColor') ||
    configValue('borderColor') ||
    configValue('colors')
  if (!value) return

  const borderColor = withAlpha({
    color: value,
    property: 'borderColor',
    variable: !disableColorVariables && '--tw-divide-opacity',
    important,
  })

  return { '> :not([hidden]) ~ :not([hidden])': borderColor }
}

const handleOpacity = ({ configValue }) => {
  const opacity = configValue('divideOpacity') || configValue('opacity')
  if (!opacity) return

  return {
<<<<<<< HEAD
    '> :not(template) ~ :not(template)': {
      '--tw-divide-opacity': `${opacity}`,
    },
=======
    '> :not([hidden]) ~ :not([hidden])': { '--divide-opacity': `${opacity}` },
>>>>>>> e8cd9f32
  }
}

const handleWidth = ({
  configValue,
  pieces: { negative, className, important },
}) => {
  const width = configValue('divideWidth')
  if (!width) return

  const value = `${negative}${addPxTo0(width)}`
  const isDivideX = className.startsWith('divide-x')
  const cssVariableKey = isDivideX
    ? '--tw-divide-x-reverse'
    : '--tw-divide-y-reverse'

  const borderFirst = `calc(${value} * var(${cssVariableKey}))${important}`
  const borderSecond = `calc(${value} * calc(1 - var(${cssVariableKey})))${important}`

  const styleKey = isDivideX
    ? { borderRightWidth: borderFirst, borderLeftWidth: borderSecond }
    : { borderTopWidth: borderSecond, borderBottomWidth: borderFirst }

  const innerStyles = { [cssVariableKey]: 0, ...styleKey }

  return { '> :not([hidden]) ~ :not([hidden])': innerStyles }
}

export default properties => {
  const {
    pieces: { important },
    errors: { errorSuggestions },
    configTwin: { disableColorVariables },
    getConfigValue,
    theme,
    match,
  } = properties

  const classValue = match(/(?<=(divide-))([^]*)/)
  const configValue = config => getConfigValue(theme(config), classValue)

  const color = handleColor({ configValue, important, disableColorVariables })
  if (color) return color

  const opacityMatch =
    match(/(?<=(divide)-(opacity))([^]*)/) ||
    (match(/^divide-opacity$/) && 'default')
  if (opacityMatch) {
    const opacityValue = stripNegative(opacityMatch) || ''
    const opacityProperties = {
      configValue: config => getConfigValue(theme(config), opacityValue),
      ...properties,
    }
    const opacity = handleOpacity(opacityProperties)
    if (opacity) return opacity

    errorSuggestions({
      config: theme('divideOpacity') ? 'divideOpacity' : 'opacity',
    })
  }

  const widthMatch =
    match(/(?<=(divide)-(x|y))([^]*)/) || (match(/^divide-(x|y)$/) && 'DEFAULT')
  if (widthMatch) {
    const widthValue = stripNegative(widthMatch) || ''
    const widthProperties = {
      configValue: config => getConfigValue(theme(config), widthValue),
      ...properties,
    }
    const width = handleWidth(widthProperties)
    if (width) return width

    errorSuggestions({
      config: 'divideWidth',
    })
  }

  errorSuggestions()
}<|MERGE_RESOLUTION|>--- conflicted
+++ resolved
@@ -22,13 +22,7 @@
   if (!opacity) return
 
   return {
-<<<<<<< HEAD
-    '> :not(template) ~ :not(template)': {
-      '--tw-divide-opacity': `${opacity}`,
-    },
-=======
     '> :not([hidden]) ~ :not([hidden])': { '--divide-opacity': `${opacity}` },
->>>>>>> e8cd9f32
   }
 }
 
