--- conflicted
+++ resolved
@@ -9,14 +9,8 @@
   if (path.node.name.name === 'css') state.hasCssProp = true
   // TODO: Add tw-prop for css attributes
 
-<<<<<<< HEAD
   if (path.node.name.name !== 'tw') return
   state.hasTwProp = true
-=======
-      if (path.node.name.name !== 'tw') return
-
-      state.hasTwProp = true
->>>>>>> ffd8fe04
 
   const nodeValue = path.node.value
 
