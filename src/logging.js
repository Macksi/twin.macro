--- conflicted
+++ resolved
@@ -142,7 +142,6 @@
   return spaced(`${textNotFound}\n\n${suggestionText}`)
 }
 
-<<<<<<< HEAD
 const themeErrorNotString = ({ themeValue, input }) => {
   const textNotFound = warning(
     `${color.errorLight(input)} didn’t bring back a string theme value`
@@ -179,7 +178,7 @@
 
   return spaced(`${textNotFound}\n\n${suggestionText}`)
 }
-=======
+
 const logNotFoundVariant = ({ classNameRaw }) =>
   spaced(
     logBadGood(
@@ -191,7 +190,6 @@
   )
 
 const logNotFoundClass = logGeneralError('That class was not found')
->>>>>>> 9d46c905
 
 export {
   logNoVariant,
@@ -203,11 +201,8 @@
   debugPlugins,
   inOutPlugins,
   errorSuggestions,
-<<<<<<< HEAD
   themeErrorNotString,
   themeErrorNotFound,
-=======
   logNotFoundVariant,
   logNotFoundClass,
->>>>>>> 9d46c905
 }