/**
 * Pseudo-classes (Variants)
 * In Twin, these are always available on just about any class
 *
 * See MDN web docs for more information
 * https://developer.mozilla.org/en-US/docs/Web/CSS/Pseudo-classes
 */

const variantConfig = ({
  variantDarkMode,
  variantLightMode,
  prefixDarkLightModeClass,
  createPeer,
}) => ({
  // Before/after pseudo elements
  // Usage: tw`before:(block w-10 h-10 bg-black)`
  before: ':before',
  after: ':after',

  // Interactive links/buttons
  hover: ':hover',
  focus: ':focus',
  active: ':active',
  visited: ':visited',
  hocus: ':hover, :focus',
  link: ':link',
  target: ':target',
  'focus-visible': ':focus-visible',
  'focus-within': ':focus-within',

  // Form element states
  autofill: ':autofill',
  disabled: ':disabled',
  checked: ':checked',
  'not-checked': ':not(:checked)',
  default: ':default',
  enabled: ':enabled',
  indeterminate: ':indeterminate',
  'in-range': ':in-range',
  invalid: ':invalid',
  valid: ':valid',
  optional: ':optional',
  'out-of-range': ':out-of-range',
  required: ':required',
  'placeholder-shown': ':placeholder-shown',
  placeholder: '::placeholder',
  'read-only': ':read-only',
  'read-write': ':read-write',

  // Child selectors
  'not-disabled': ':not(:disabled)',
  'first-of-type': ':first-of-type',
  'not-first-of-type': ':not(:first-of-type)',
  'last-of-type': ':last-of-type',
  'not-last-of-type': ':not(:last-of-type)',
  'first-letter': '::first-letter',
  'first-line': '::first-line',
  first: ':first-child',
  'not-first': ':not(:first-child)',
  last: ':last-child',
  'not-last': ':not(:last-child)',
  only: ':only-child',
  'not-only': ':not(:only-child)',
  'only-of-type': ':only-of-type',
  'not-only-of-type': ':not(:only-of-type)',
  even: ':nth-child(even)',
  odd: ':nth-child(odd)',
  'even-of-type': ':nth-of-type(even)',
  'odd-of-type': ':nth-of-type(odd)',
  svg: 'svg',
  all: '*',
  'all-child': '> *',
  sibling: '~ *',

  // Content
  empty: ':empty',

  // Group states
  // You'll need to add className="group" to an ancestor to make these work
  // https://github.com/ben-rogerson/twin.macro/blob/master/docs/group.md
<<<<<<< HEAD
  'group-hover': data => prefixDarkLightModeClass('.group:hover &', data), // Tailwind
  'group-focus': data => prefixDarkLightModeClass('.group:focus &', data), // Tailwind
  'group-hocus': data =>
    prefixDarkLightModeClass('.group:hover &, .group:focus &', data),
  'group-active': data => prefixDarkLightModeClass('.group:active &', data),
  'group-visited': data => prefixDarkLightModeClass('.group:visited &', data),
=======
  'group-hocus': variantData =>
    prefixDarkLightModeClass('.group:hover &, .group:focus &', variantData),
  'group-first': variantData =>
    prefixDarkLightModeClass('.group:first-child &', variantData),
  'group-last': variantData =>
    prefixDarkLightModeClass('.group:last-child &', variantData),
  'group-only': variantData =>
    prefixDarkLightModeClass('.group:only-child &', variantData),
  'group-even': variantData =>
    prefixDarkLightModeClass('.group:nth-child(even) &', variantData),
  'group-odd': variantData =>
    prefixDarkLightModeClass('.group:nth-child(odd) &', variantData),
  'group-first-of-type': variantData =>
    prefixDarkLightModeClass('.group:first-of-type &', variantData),
  'group-last-of-type': variantData =>
    prefixDarkLightModeClass('.group:last-of-type &', variantData),
  'group-only-of-type': variantData =>
    prefixDarkLightModeClass('.group:not(:first-of-type) &', variantData),
  'group-hover': variantData =>
    prefixDarkLightModeClass('.group:hover &', variantData),
  'group-focus': variantData =>
    prefixDarkLightModeClass('.group:focus &', variantData),
  'group-disabled': variantData =>
    prefixDarkLightModeClass('.group:disabled &', variantData),
  'group-active': variantData =>
    prefixDarkLightModeClass('.group:active &', variantData),
  'group-target': variantData =>
    prefixDarkLightModeClass('.group:target &', variantData),
  'group-visited': variantData =>
    prefixDarkLightModeClass('.group:visited &', variantData),
  'group-default': variantData =>
    prefixDarkLightModeClass('.group:default &', variantData),
  'group-checked': variantData =>
    prefixDarkLightModeClass('.group:checked &', variantData),
  'group-indeterminate': variantData =>
    prefixDarkLightModeClass('.group:indeterminate &', variantData),
  'group-placeholder-shown': variantData =>
    prefixDarkLightModeClass('.group:placeholder-shown &', variantData),
  'group-autofill': variantData =>
    prefixDarkLightModeClass('.group:autofill &', variantData),
  'group-focus-within': variantData =>
    prefixDarkLightModeClass('.group:focus-within &', variantData),
  'group-focus-visible': variantData =>
    prefixDarkLightModeClass('.group:focus-visible &', variantData),
  'group-required': variantData =>
    prefixDarkLightModeClass('.group:required &', variantData),
  'group-valid': variantData =>
    prefixDarkLightModeClass('.group:valid &', variantData),
  'group-invalid': variantData =>
    prefixDarkLightModeClass('.group:invalid &', variantData),
  'group-in-range': variantData =>
    prefixDarkLightModeClass('.group:in-range &', variantData),
  'group-out-of-range': variantData =>
    prefixDarkLightModeClass('.group:out-of-range &', variantData),
  'group-read-only': variantData =>
    prefixDarkLightModeClass('.group:read-only &', variantData),
  'group-empty': variantData =>
    prefixDarkLightModeClass('.group:empty &', variantData),
>>>>>>> 0586de41

  // Media types
  print: '@media print',
  screen: '@media screen',

  // Direction variants
  rtl: '[dir="rtl"] &',
  ltr: '[dir="ltr"] &',

  // https://developer.mozilla.org/en-US/docs/Web/CSS/@media/prefers-reduced-motion
  'motion-safe': '@media (prefers-reduced-motion: no-preference)',
  'motion-reduce': '@media (prefers-reduced-motion: reduce)',

  // https://developer.mozilla.org/en-US/docs/Web/CSS/@media/any-pointer
  'any-pointer-none': '@media (any-pointer: none)',
  'any-pointer-fine': '@media (any-pointer: fine)',
  'any-pointer-coarse': '@media (any-pointer: coarse)',

  // https://developer.mozilla.org/en-US/docs/Web/CSS/@media/pointer
  'pointer-none': '@media (pointer: none)',
  'pointer-fine': '@media (pointer: fine)',
  'pointer-coarse': '@media (pointer: coarse)',

  // https://developer.mozilla.org/en-US/docs/Web/CSS/@media/any-hover
  'any-hover-none': '@media (any-hover: none)',
  'any-hover': '@media (any-hover: hover)',

  // https://developer.mozilla.org/en-US/docs/Web/CSS/@media/hover
  'can-hover': '@media (hover: hover)',
  'cant-hover': '@media (hover: none)',

  // https://developer.mozilla.org/en-US/docs/Web/CSS/@media/orientation
  landscape: '@media (orientation: landscape)',
  portrait: '@media (orientation: portrait)',

  // Dark mode / Light mode
  dark: variantDarkMode,
  light: variantLightMode,

<<<<<<< HEAD
  // Peer variants
  'peer-first': createPeer('first-child'),
  'peer-last': createPeer('last-child'),
  'peer-only': createPeer('only-child'),
  'peer-even': createPeer('nth-child(even)'),
  'peer-odd': createPeer('nth-child(odd)'),
  'peer-first-of-type': createPeer('first-of-type'),
  'peer-last-of-type': createPeer('last-of-type'),
  'peer-only-of-type': createPeer('only-of-type'),
  'peer-hover': createPeer('hover'),
  'peer-focus': createPeer('focus'),
  'peer-disabled': createPeer('disabled'),
  'peer-active': createPeer('active'),
  'peer-target': createPeer('target'),
  'peer-visited': createPeer('visited'),
  'peer-default': createPeer('default'),
  'peer-checked': createPeer('checked'),
  'peer-indeterminate': createPeer('indeterminate'),
  'peer-placeholder-shown': createPeer('placeholder-shown'),
  'peer-autofill': createPeer('autofill'),
  'peer-focus-within': createPeer('focus-within'),
  'peer-focus-visible': createPeer('focus-visible'),
  'peer-required': createPeer('required'),
  'peer-valid': createPeer('valid'),
  'peer-invalid': createPeer('invalid'),
  'peer-in-range': createPeer('in-range'),
  'peer-out-of-range': createPeer('out-of-range'),
  'peer-read-only': createPeer('read-only'),
  'peer-empty': createPeer('empty'),
=======
  // Selection
  selection: '::selection',

  // Lists
  marker: '::marker, *::marker',
>>>>>>> 0586de41
})

export default variantConfig<|MERGE_RESOLUTION|>--- conflicted
+++ resolved
@@ -78,14 +78,6 @@
   // Group states
   // You'll need to add className="group" to an ancestor to make these work
   // https://github.com/ben-rogerson/twin.macro/blob/master/docs/group.md
-<<<<<<< HEAD
-  'group-hover': data => prefixDarkLightModeClass('.group:hover &', data), // Tailwind
-  'group-focus': data => prefixDarkLightModeClass('.group:focus &', data), // Tailwind
-  'group-hocus': data =>
-    prefixDarkLightModeClass('.group:hover &, .group:focus &', data),
-  'group-active': data => prefixDarkLightModeClass('.group:active &', data),
-  'group-visited': data => prefixDarkLightModeClass('.group:visited &', data),
-=======
   'group-hocus': variantData =>
     prefixDarkLightModeClass('.group:hover &, .group:focus &', variantData),
   'group-first': variantData =>
@@ -144,7 +136,6 @@
     prefixDarkLightModeClass('.group:read-only &', variantData),
   'group-empty': variantData =>
     prefixDarkLightModeClass('.group:empty &', variantData),
->>>>>>> 0586de41
 
   // Media types
   print: '@media print',
@@ -184,7 +175,6 @@
   dark: variantDarkMode,
   light: variantLightMode,
 
-<<<<<<< HEAD
   // Peer variants
   'peer-first': createPeer('first-child'),
   'peer-last': createPeer('last-child'),
@@ -214,13 +204,12 @@
   'peer-out-of-range': createPeer('out-of-range'),
   'peer-read-only': createPeer('read-only'),
   'peer-empty': createPeer('empty'),
-=======
+
   // Selection
   selection: '::selection',
 
   // Lists
   marker: '::marker, *::marker',
->>>>>>> 0586de41
 })
 
 export default variantConfig